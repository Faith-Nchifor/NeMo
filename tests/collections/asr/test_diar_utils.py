# pylint: disable=no-member
# Copyright (c) 2022, NVIDIA CORPORATION.  All rights reserved.
#
# Licensed under the Apache License, Version 2.0 (the "License");
# you may not use this file except in compliance with the License.
# You may obtain a copy of the License at
#
#     http://www.apache.org/licenses/LICENSE-2.0
#
# Unless required by applicable law or agreed to in writing, software
# distributed under the License is distributed on an "AS IS" BASIS,
# WITHOUT WARRANTIES OR CONDITIONS OF ANY KIND, either express or implied.
# See the License for the specific language governing permissions and
# limitations under the License.

import os

import numpy as np
import pytest
import torch

from nemo.collections.asr.data.audio_to_label import repeat_signal
from nemo.collections.asr.parts.utils.nmesc_clustering import (
    OnlineSpeakerClustering,
    SpeakerClustering,
    get_closest_embeddings,
<<<<<<< HEAD
    get_scale_interpolated_embs,
=======
    get_merge_quantity,
>>>>>>> 4186622e
    get_minimal_indices,
    getCosAffinityMatrix,
    merge_vectors,
    run_reducer,
    split_input_data,
    stitch_cluster_labels,
)
from nemo.collections.asr.parts.utils.speaker_utils import (
    get_new_cursor_for_update,
    get_online_subsegments_from_buffer,
    get_speech_labels_for_update,
    get_subsegments,
    get_target_sig,
    merge_float_intervals,
    merge_int_intervals,
)


def check_range_values(target, source):
    bool_list = []
    for tgt, src in zip(target, source):
        for x, y in zip(src, tgt):
            bool_list.append(abs(x - y) < 1e-6)
    return all(bool_list)


def check_labels(target, source):
    bool_list = []
    for x, y in zip(target, source):
        bool_list.append(abs(x - y) < 1e-6)
    return all(bool_list)


def matrix(mat, use_tensor=True, dtype=torch.long):
    if use_tensor:
        mat = torch.Tensor(mat).to(dtype)
    else:
        mat = np.array(mat)
    return mat


def generate_mock_emb(n_emb_per_spk, perturb_sigma, emb_dim):
    """Generate a set of artificial embedding vectors from random numbers
    """
    return torch.rand(1, emb_dim).repeat(n_emb_per_spk, 1) + perturb_sigma * torch.rand(n_emb_per_spk, emb_dim)


def generate_toy_data(
    n_spks=2,
    spk_dur=3,
    emb_dim=192,
    perturb_sigma=0.01,
    ms_window=[1.5, 1.0, 0.5],
    ms_shift=[0.75, 0.5, 0.25],
    torch_seed=0,
):
    torch.manual_seed(torch_seed)
    spk_timestamps = [(spk_dur * k, spk_dur) for k in range(n_spks)]
    emb_list, seg_list = [], []
    multiscale_segment_counts = [0 for _ in range(len(ms_window))]
    ground_truth = []
    for scale_idx, (window, shift) in enumerate(zip(ms_window, ms_shift)):
        for spk_idx, (offset, dur) in enumerate(spk_timestamps):
            segments_stt_dur = get_subsegments(offset=offset, window=window, shift=shift, duration=dur)
            segments = [[x[0], x[0] + x[1]] for x in segments_stt_dur]
            emb = generate_mock_emb(n_emb_per_spk=len(segments), perturb_sigma=perturb_sigma, emb_dim=emb_dim,)
            seg_list.extend(segments)
            emb_list.append(emb)
            multiscale_segment_counts[scale_idx] += emb.shape[0]

            if scale_idx == len(multiscale_segment_counts) - 1:
                ground_truth.extend([spk_idx] * emb.shape[0])

    emb_tensor = torch.concat(emb_list)
    multiscale_segment_counts = torch.tensor(multiscale_segment_counts)
    segm_tensor = torch.tensor(seg_list)
    multiscale_weights = torch.ones(len(ms_window)).unsqueeze(0)
    ground_truth = torch.tensor(ground_truth)
    return emb_tensor, segm_tensor, multiscale_segment_counts, multiscale_weights, spk_timestamps, ground_truth


class TestDiarizationUtilFunctions:
    """Tests diarization and speaker-task related utils.
    """

    @pytest.mark.unit
    def test_merge_int_intervals_ex1(self):
        intervals = [[1, 3], [2, 6], [8, 10], [15, 18]]
        target = [[1, 6], [8, 10], [15, 18]]
        merged = merge_int_intervals(intervals)
        assert check_range_values(target, merged)

    @pytest.mark.unit
    def test_merge_int_intervals_ex2(self):
        intervals = [[6, 8], [1, 9], [2, 4], [4, 7]]
        target = [[1, 9]]
        merged = merge_int_intervals(intervals)
        assert check_range_values(target, merged)

    @pytest.mark.unit
    def test_merge_float_overlaps(self):
        intervals = [[0.25, 1.7], [1.5, 3.0], [2.8, 5.0], [5.5, 10.0]]
        target = [[0.25, 5.0], [5.5, 10.0]]
        merged = merge_float_intervals(intervals)
        assert check_range_values(target, merged)

    @pytest.mark.unit
    def test_merge_int_intervals_edge_test(self):
        intervals = [[1, 4], [4, 5]]
        target = [[1, 5]]
        merged = merge_int_intervals(intervals)
        assert check_range_values(target, merged)

    @pytest.mark.unit
    def test_minimal_index_p1(self):
        Y = matrix([3, 3, 3, 4, 4, 5])
        min_Y = get_minimal_indices(Y)
        target = matrix([0, 0, 0, 1, 1, 2])
        assert check_labels(target, min_Y)

    @pytest.mark.unit
    def test_minimal_index_p2(self):
        Y = matrix([4, 0, 0, 5, 4, 5])
        min_Y = get_minimal_indices(Y)
        target = matrix([1, 0, 0, 2, 1, 2])
        assert check_labels(target, min_Y)

    @pytest.mark.unit
    @pytest.mark.parametrize("N", [2, 4, 16, 64])
    def test_minimal_index_same(self, N):
        Y = matrix([0] * N + [1] * N + [2] * N)
        min_Y = get_minimal_indices(Y)
        target = matrix([0] * N + [1] * N + [2] * N)
        assert check_labels(target, min_Y)

    @pytest.mark.unit
    @pytest.mark.parametrize("N", [2, 4, 16, 64])
    def test_stitch_cluster_labels_label_switch(self, N):
        Y_old = matrix([0] * N)
        Y_new = matrix([0] * N) + 1
        target = matrix([0] * N)
        result = stitch_cluster_labels(Y_old, Y_new)
        assert check_labels(target, result)

    @pytest.mark.unit
    @pytest.mark.parametrize("N", [2, 4, 16, 64])
    def test_stitch_cluster_labels_label_many_to_one(self, N):
        Y_old = matrix(np.arange(N).tolist())
        Y_new = matrix([0] * N)
        target = matrix([0] * N)
        result = stitch_cluster_labels(Y_old, Y_new)
        assert check_labels(target, result)

    @pytest.mark.unit
    @pytest.mark.parametrize("N", [2, 4, 16, 64])
    def test_stitch_cluster_labels_label_one_to_many(self, N):
        Y_old = matrix(np.arange(N).tolist())
        Y_new = matrix([k for k in range(N)])
        target = matrix([k for k in range(N)])
        result = stitch_cluster_labels(Y_old, Y_new)
        assert check_labels(target, result)

    @pytest.mark.unit
    @pytest.mark.parametrize("N", [2, 4, 16, 64])
    def test_stitch_cluster_labels_one_label_replaced(self, N):
        Y_old = matrix([0] * N + [1] * N + [2] * N)
        Y_new = matrix([1] * N + [2] * N + [3] * N)
        target = matrix([0] * N + [1] * N + [2] * N)
        result = stitch_cluster_labels(Y_old, Y_new)
        assert check_labels(target, result)

    @pytest.mark.unit
    @pytest.mark.parametrize("N", [2, 4, 16, 64])
    def test_stitch_cluster_labels_confusion_error(self, N):
        Y_old = matrix([0] * N + [1] * (N - 1) + [2] * (N + 1))
        Y_new = matrix([1] * N + [2] * N + [3] * N)
        target = matrix([0] * N + [1] * N + [2] * N)
        result = stitch_cluster_labels(Y_old, Y_new)
        assert check_labels(target, result)

    @pytest.mark.unit
    @pytest.mark.parametrize("N", [2, 256])
    def test_stitch_cluster_labels_speaker_more_speakers(self, N):
        Y_old = matrix([0] * N + [1] * (N - 1) + [2] * (N + 1) + [0, 0, 0])
        Y_new = matrix([1] * N + [0] * N + [2] * N + [4, 5, 6])
        target = matrix([0] * N + [1] * N + [2] * N + [3, 4, 5])
        result = stitch_cluster_labels(Y_old, Y_new)
        assert check_labels(target, result)

    @pytest.mark.unit
    @pytest.mark.parametrize("N", [2, 256])
    def test_stitch_cluster_labels_speaker_longer_sequence(self, N):
        Y_old = matrix([0] * N + [1] * N + [2] * N + [0, 0, 0] * N)
        Y_new = matrix([1] * N + [2] * N + [0] * N + [1, 2, 3, 1, 2, 3] * N)
        target = matrix([0] * N + [1] * N + [2] * N + [0, 1, 3, 0, 1, 3] * N)
        result = stitch_cluster_labels(Y_old, Y_new)
        assert check_labels(target, result)

    @pytest.mark.unit
    @pytest.mark.parametrize("n_spks", [2, 3, 4, 5])
    @pytest.mark.parametrize("merge_quantity", [2, 3])
    def test_embedding_merger(self, n_spks, merge_quantity):
        em, ts, mc, mw, spk_ts, gt = generate_toy_data(n_spks, spk_dur=5, perturb_sigma=10)
        em_s, ts_s = split_input_data(em, ts, mc)
        target_speaker_index = 0
        pre_clus_labels = gt
        ndx = torch.where(pre_clus_labels == target_speaker_index)[0]
        pre_embs = em_s[-1]
        affinity_mat = getCosAffinityMatrix(pre_embs)
        cmat = affinity_mat[:, ndx][ndx, :]
        # Check the dimension of the selected affinity values
        assert cmat.shape[0] == cmat.shape[1] == torch.sum(pre_clus_labels == target_speaker_index).item()
        index_2d = get_closest_embeddings(cmat, ndx, merge_quantity)
        # Check the most closest affinity value
        assert torch.max(cmat.sum(0)) == cmat.sum(0)[index_2d[0]]
        spk_cluster_labels, emb_ndx = pre_clus_labels[ndx], pre_embs[ndx]
        merged_embs, merged_clus_labels, _ = merge_vectors(index_2d, emb_ndx, spk_cluster_labels)
        # Check the number of merged embeddings and labels
        assert (torch.sum(gt == target_speaker_index).item() - merge_quantity) == merged_clus_labels.shape[0]
    
    
    @pytest.mark.unit
    @pytest.mark.parametrize("n_spks", [1, 8])
    @pytest.mark.parametrize("spk_dur", [0.2, 0.25, 0.5, 1, 10])
    def test_cosine_affinity_calculation(self, n_spks, spk_dur):
        em, ts, mc, mw, spk_ts, gt = generate_toy_data(n_spks=n_spks, spk_dur=spk_dur)
        em_s, ts_s = split_input_data(em, ts, mc)
        affinity_mat = getCosAffinityMatrix(em_s[-1])
        # affinity_mat should not contain any nan element
        assert torch.any(torch.isnan(affinity_mat)) == False

    @pytest.mark.unit
    @pytest.mark.parametrize("n_spks", [1, 8])
    @pytest.mark.parametrize("spk_dur", [0.2, 0.25, 0.5, 1, 10])
    def test_cosine_affinity_calculation_scale_interpol(self, n_spks, spk_dur):
        em, ts, mc, mw, spk_ts, gt = generate_toy_data(n_spks=n_spks, spk_dur=spk_dur)
        em_s, ts_s = split_input_data(em, ts, mc)
        embs, _ = get_scale_interpolated_embs(mw, em_s, ts_s)
        affinity_mat = getCosAffinityMatrix(embs)
        # affinity_mat should not contain any nan element
        assert torch.any(torch.isnan(affinity_mat)) == False

    @pytest.mark.unit
    @pytest.mark.parametrize("n_spks", [4, 5, 6])
    @pytest.mark.parametrize("target_speaker_index", [0, 1, 2])
    @pytest.mark.parametrize("merge_quantity", [2, 3])
    def test_embedding_reducer(self, n_spks, target_speaker_index, merge_quantity):
        em, ts, mc, mw, spk_ts, gt = generate_toy_data(n_spks=n_spks, spk_dur=10)
        em_s, ts_s = split_input_data(em, ts, mc)
        merged_embs, merged_clus_labels, _ = run_reducer(
<<<<<<< HEAD
            pre_embs=em_s[-1], 
            target_spk_idx=target_speaker_index, 
=======
            pre_embs=em_s[base_scale_idx],
            target_spk_idx=target_speaker_index,
>>>>>>> 4186622e
            merge_quantity=merge_quantity,
            pre_clus_labels=gt,
        )
        assert (torch.sum(gt == target_speaker_index).item() - merge_quantity) == merged_clus_labels.shape[0]

    @pytest.mark.unit
    def test_get_speech_labels_for_update(self):
        frame_start = 3.0
        buffer_end = 6.0
        cumulative_speech_labels = torch.tensor([[0.0000, 3.7600]])
        vad_timestamps = torch.tensor([[0.9600, 4.8400]])
        cursor_for_old_segments = 1.0
        speech_labels_for_update, cumulative_speech_labels = get_speech_labels_for_update(
            frame_start, buffer_end, cumulative_speech_labels, vad_timestamps, cursor_for_old_segments,
        )
        assert (speech_labels_for_update - torch.tensor([[1.0000, 3.7600]])).sum() < 1e-8
        assert (cumulative_speech_labels - torch.tensor([[0.9600, 4.8400]])).sum() < 1e-8

    @pytest.mark.unit
    def test_get_online_subsegments_from_buffer(self):
        torch.manual_seed(0)
        sample_rate = 16000
        speech_labels_for_update = torch.Tensor([[0.0000, 3.7600]])
        audio_buffer = torch.randn(5 * sample_rate)
        segment_indexes = []
        window = 2.0
        shift = 1.0
        slice_length = int(window * sample_rate)
        range_target = [[0.0, 2.0], [1.0, 3.0], [2.0, 3.76]]
        sigs_list, sig_rangel_list, sig_indexes = get_online_subsegments_from_buffer(
            buffer_start=0.0,
            buffer_end=5.0,
            sample_rate=sample_rate,
            speech_labels_for_update=speech_labels_for_update,
            audio_buffer=audio_buffer,
            segment_indexes=segment_indexes,
            window=window,
            shift=shift,
        )
        assert check_range_values(target=range_target, source=sig_rangel_list)
        for k, rg in enumerate(sig_rangel_list):
            signal = get_target_sig(audio_buffer, rg[0], rg[1], slice_length, sample_rate)
            if len(signal) < int(window * sample_rate):
                signal = repeat_signal(signal, len(signal), slice_length)
            assert len(signal) == int(slice_length), "Length mismatch"
            assert (np.abs(signal - sigs_list[k])).sum() < 1e-8, "Audio stream mismatch"
        assert (torch.tensor(sig_indexes) - torch.arange(len(range_target))).sum() < 1e-8, "Segment index mismatch"

    @pytest.mark.unit
    @pytest.mark.parametrize("frame_start", [3.0])
    @pytest.mark.parametrize("segment_range_ts", [[[0.0, 2.0]]])
    @pytest.mark.parametrize("gt_cursor_for_old_segments", [1.0])
    @pytest.mark.parametrize("gt_cursor_index", [1])
    def test_get_new_cursor_for_update_mulsegs(
        self, frame_start, segment_range_ts, gt_cursor_for_old_segments, gt_cursor_index
    ):
        cursor_for_old_segments, cursor_index = get_new_cursor_for_update(frame_start, segment_range_ts)
        assert cursor_for_old_segments == gt_cursor_for_old_segments
        assert cursor_index == gt_cursor_index

    @pytest.mark.unit
    @pytest.mark.parametrize("frame_start", [4.0])
    @pytest.mark.parametrize("segment_range_ts", [[[0.0, 2.0], [1.0, 3.0], [2.0, 3.76]]])
    @pytest.mark.parametrize("gt_cursor_for_old_segments", [4.0])
    @pytest.mark.parametrize("gt_cursor_index", [3])
    def test_get_new_cursor_for_update_mulsegs(
        self, frame_start, segment_range_ts, gt_cursor_for_old_segments, gt_cursor_index
    ):
        cursor_for_old_segments, cursor_index = get_new_cursor_for_update(frame_start, segment_range_ts)
        assert cursor_for_old_segments == gt_cursor_for_old_segments
        assert cursor_index == gt_cursor_index

    @pytest.mark.unit
    @pytest.mark.parametrize("ntbr", [3])
    @pytest.mark.parametrize("pcl", [torch.tensor([0] * 70 + [1] * 32)])
    @pytest.mark.parametrize("mspb", [25])
    def test_merge_scheduler_2clus(self, ntbr, pcl, mspb):
        class_target_vol = get_merge_quantity(num_to_be_removed=ntbr, pre_clus_labels=pcl, min_count_per_cluster=mspb,)
        assert all(class_target_vol == torch.tensor([3, 0]))

    @pytest.mark.unit
    @pytest.mark.parametrize("ntbr", [3])
    @pytest.mark.parametrize("pcl", [torch.tensor([0] * 80 + [1] * 35 + [2] * 32)])
    @pytest.mark.parametrize("mspb", [0, 25])
    def test_merge_scheduler_3clus(self, ntbr, pcl, mspb):
        class_target_vol = get_merge_quantity(num_to_be_removed=ntbr, pre_clus_labels=pcl, min_count_per_cluster=mspb,)
        assert all(class_target_vol == torch.tensor([3, 0, 0]))

    @pytest.mark.unit
    @pytest.mark.parametrize("ntbr", [132 - 45])
    @pytest.mark.parametrize("pcl", [torch.tensor([2] * 70 + [0] * 32 + [1] * 27 + [3] * 3)])
    @pytest.mark.parametrize("mspb", [3, 10])
    def test_merge_scheduler_4clus_shuff(self, ntbr, pcl, mspb):
        class_target_vol = get_merge_quantity(num_to_be_removed=ntbr, pre_clus_labels=pcl, min_count_per_cluster=mspb,)
        assert all(class_target_vol == torch.tensor([18, 13, 56, 0]))

    @pytest.mark.unit
    @pytest.mark.parametrize("ntbr", [3])
    @pytest.mark.parametrize("pcl", [torch.tensor([0] * 5 + [1] * 4 + [2] * 3)])
    @pytest.mark.parametrize("mspb", [0, 2])
    def test_merge_scheduler_3clus(self, ntbr, pcl, mspb):
        class_target_vol = get_merge_quantity(num_to_be_removed=ntbr, pre_clus_labels=pcl, min_count_per_cluster=mspb,)
        assert all(class_target_vol == torch.tensor([2, 1, 0]))

    @pytest.mark.unit
    @pytest.mark.parametrize("ntbr", [2])
    @pytest.mark.parametrize("pcl", [torch.tensor([0] * 7 + [1] * 5 + [2] * 3 + [3] * 5)])
    @pytest.mark.parametrize("mspb", [2])
    def test_merge_scheduler_3clus_repeat(self, ntbr, pcl, mspb):
        class_target_vol = get_merge_quantity(num_to_be_removed=ntbr, pre_clus_labels=pcl, min_count_per_cluster=mspb,)
        assert all(class_target_vol == torch.tensor([2, 0, 0, 0]))


class TestSpeakerClustering:
    """
    Test speaker clustering module
    """

    @pytest.mark.run_only_on('GPU')
    @pytest.mark.unit
    @pytest.mark.parametrize("n_spks", [1, 2])
    def test_clus_script_export(self, n_spks, total_dur_sec=30):
        exported_filename = 'speaker_clustering_script.pt'
        speaker_clustering_python = SpeakerClustering(maj_vote_spk_count=False, cuda=True)
        speaker_clustering_scripted_source = torch.jit.script(speaker_clustering_python)
        torch.jit.save(speaker_clustering_scripted_source, exported_filename)
        speaker_clustering_scripted = torch.jit.load(exported_filename)
        assert os.path.exists(exported_filename)
        os.remove(exported_filename)
        assert not os.path.exists(exported_filename)

        each_spk_dur = float(total_dur_sec / n_spks)
        em, ts, mc, mw, _, _ = generate_toy_data(n_spks=n_spks, spk_dur=each_spk_dur)
        num_speakers = -1
        max_num_speakers = 8
        enhanced_count_thres = 80
        sparse_search_volume = 10
        max_rp_threshold = 0.15
        fixed_thres = -1.0

        # Function call for NeMo python pipeline (unexported) in python
        Y_py = speaker_clustering_python.forward_infer(
            embeddings_in_scales=em,
            timestamps_in_scales=ts,
            multiscale_segment_counts=mc,
            multiscale_weights=mw,
            oracle_num_speakers=num_speakers,
            max_num_speakers=max_num_speakers,
            enhanced_count_thres=enhanced_count_thres,
            sparse_search_volume=sparse_search_volume,
            max_rp_threshold=max_rp_threshold,
            fixed_thres=fixed_thres,
        )

        # Function call for exported module but in python
        Y_tjs = speaker_clustering_scripted.forward_infer(
            embeddings_in_scales=em,
            timestamps_in_scales=ts,
            multiscale_segment_counts=mc,
            multiscale_weights=mw,
            oracle_num_speakers=num_speakers,
            max_num_speakers=max_num_speakers,
            enhanced_count_thres=enhanced_count_thres,
            sparse_search_volume=sparse_search_volume,
            max_rp_threshold=max_rp_threshold,
            fixed_thres=fixed_thres,
        )

        clustering_param_dict = {
            'embeddings': em,
            'timestamps': ts,
            'multiscale_segment_counts': mc,
            'multiscale_weights': mw,
            'oracle_num_speakers': torch.LongTensor([num_speakers]),
            'max_num_speakers': torch.LongTensor([max_num_speakers]),
            'enhanced_count_thres': torch.LongTensor([enhanced_count_thres]),
            'sparse_search_volume': torch.LongTensor([sparse_search_volume]),
            'max_rp_threshold': torch.tensor([max_rp_threshold]),
            'fixed_thres': torch.tensor([fixed_thres]),
        }

        # Function call for an exported module in Triton server environment
        Y_prd = speaker_clustering_scripted.forward(clustering_param_dict)

        # All three types of function call should generate exactly the same output.
        assert len(set(Y_tjs.tolist())) == len(set(Y_py.tolist())) == len(set(Y_prd.tolist())) == n_spks
        assert (
            all(Y_tjs == Y_py) == all(Y_py == Y_prd) == True
        ), f"Script module and python module are showing different clustering results"

    @pytest.mark.run_only_on('CPU')
    @pytest.mark.unit
    @pytest.mark.parametrize("n_spks", [1, 2])
    @pytest.mark.parametrize("spk_dur", [6, 20])
    @pytest.mark.parametrize("SSV", [10])
    @pytest.mark.parametrize("perturb_sigma", [0.1])
    def test_offline_speaker_clustering_cpu(self, n_spks, spk_dur, SSV, perturb_sigma):
        em, ts, mc, mw, spk_ts, gt = generate_toy_data(n_spks=n_spks, spk_dur=spk_dur, perturb_sigma=perturb_sigma)
        offline_speaker_clustering = SpeakerClustering(maj_vote_spk_count=False, cuda=False)
        assert isinstance(offline_speaker_clustering, SpeakerClustering)

        Y_out = offline_speaker_clustering.forward_infer(
            embeddings_in_scales=em,
            timestamps_in_scales=ts,
            multiscale_segment_counts=mc,
            multiscale_weights=mw,
            oracle_num_speakers=-1,
            max_num_speakers=8,
            enhanced_count_thres=40,
            sparse_search_volume=SSV,
            max_rp_threshold=0.15,
            fixed_thres=-1.0,
        )
        permuted_Y = stitch_cluster_labels(Y_old=gt, Y_new=Y_out)

        # mc[-1] is the number of base scale segments
        assert len(set(permuted_Y.tolist())) == n_spks
        assert Y_out.shape[0] == mc[-1]
        assert all(permuted_Y == gt)

    @pytest.mark.run_only_on('GPU')
    @pytest.mark.unit
    @pytest.mark.parametrize("n_spks", [1, 2, 3, 4, 5, 6, 7])
    @pytest.mark.parametrize("spk_dur", [6])
    @pytest.mark.parametrize("SSV", [10])
    @pytest.mark.parametrize("perturb_sigma", [0.1])
    def test_offline_speaker_clustering_gpu(self, n_spks, spk_dur, SSV, perturb_sigma):
        em, ts, mc, mw, spk_ts, gt = generate_toy_data(n_spks=n_spks, spk_dur=spk_dur, perturb_sigma=perturb_sigma)
        offline_speaker_clustering = SpeakerClustering(maj_vote_spk_count=False, cuda=True)
        assert isinstance(offline_speaker_clustering, SpeakerClustering)

        Y_out = offline_speaker_clustering.forward_infer(
            embeddings_in_scales=em,
            timestamps_in_scales=ts,
            multiscale_segment_counts=mc,
            multiscale_weights=mw,
            oracle_num_speakers=-1,
            max_num_speakers=8,
            enhanced_count_thres=40,
            sparse_search_volume=SSV,
            max_rp_threshold=0.15,
            fixed_thres=-1.0,
        )
        permuted_Y = stitch_cluster_labels(Y_old=gt, Y_new=Y_out)

        # mc[-1] is the number of base scale segments
        assert len(set(permuted_Y.tolist())) == n_spks
        assert Y_out.shape[0] == mc[-1]
        assert all(permuted_Y == gt)

    @pytest.mark.run_only_on('CPU')
    @pytest.mark.unit
    @pytest.mark.parametrize("n_spks", [1])
    @pytest.mark.parametrize("spk_dur", [0.25, 0.5, 0.75, 1, 2, 4])
    @pytest.mark.parametrize("SSV", [5])
    @pytest.mark.parametrize("enhanced_count_thres", [40])
    @pytest.mark.parametrize("min_samples_for_nmesc", [6])
    def test_offline_speaker_clustering_very_short_cpu(self, n_spks, spk_dur, SSV, enhanced_count_thres, min_samples_for_nmesc):
        em, ts, mc, mw, spk_ts, gt = generate_toy_data(n_spks=n_spks, spk_dur=spk_dur, perturb_sigma=0.1)
        offline_speaker_clustering = SpeakerClustering(maj_vote_spk_count=False, min_samples_for_nmesc=0, cuda=False)
        assert isinstance(offline_speaker_clustering, SpeakerClustering)
        Y_out = offline_speaker_clustering.forward_infer(
            embeddings_in_scales=em,
            timestamps_in_scales=ts,
            multiscale_segment_counts=mc,
            multiscale_weights=mw,
            oracle_num_speakers=-1,
            max_num_speakers=8,
            enhanced_count_thres=enhanced_count_thres,
            sparse_search_volume=SSV,
            max_rp_threshold=0.15,
            fixed_thres=-1.0,
            )
        permuted_Y = stitch_cluster_labels(Y_old=gt, Y_new=Y_out)

        # mc[-1] is the number of base scale segments
        assert len(set(permuted_Y.tolist())) == n_spks
        assert Y_out.shape[0] == mc[-1]
        assert all(permuted_Y == gt)

    @pytest.mark.run_only_on('GPU')
    @pytest.mark.unit
    @pytest.mark.parametrize("n_spks", [1])
    @pytest.mark.parametrize("spk_dur", [0.25, 0.5, 0.75, 1, 2, 4])
    @pytest.mark.parametrize("SSV", [5])
    @pytest.mark.parametrize("enhanced_count_thres", [40])
    @pytest.mark.parametrize("min_samples_for_nmesc", [6])
<<<<<<< HEAD
    def test_offline_speaker_clustering_very_short_gpu(self, n_spks, spk_dur, SSV, enhanced_count_thres, min_samples_for_nmesc):
=======
    def test_offline_speaker_clustering_very_short(
        self, n_spks, spk_dur, SSV, enhanced_count_thres, min_samples_for_nmesc
    ):
>>>>>>> 4186622e
        em, ts, mc, mw, spk_ts, gt = generate_toy_data(n_spks=n_spks, spk_dur=spk_dur, perturb_sigma=0.1)
        offline_speaker_clustering = SpeakerClustering(maj_vote_spk_count=False, min_samples_for_nmesc=0, cuda=True)
        assert isinstance(offline_speaker_clustering, SpeakerClustering)
        Y_out = offline_speaker_clustering.forward_infer(
            embeddings_in_scales=em,
            timestamps_in_scales=ts,
            multiscale_segment_counts=mc,
            multiscale_weights=mw,
            oracle_num_speakers=-1,
            max_num_speakers=8,
            enhanced_count_thres=enhanced_count_thres,
            sparse_search_volume=SSV,
            max_rp_threshold=0.15,
            fixed_thres=-1.0,
        )
        permuted_Y = stitch_cluster_labels(Y_old=gt, Y_new=Y_out)

        # mc[-1] is the number of base scale segments
        assert len(set(permuted_Y.tolist())) == n_spks
        assert Y_out.shape[0] == mc[-1]
        assert all(permuted_Y == gt)

    @pytest.mark.run_only_on('GPU')
    @pytest.mark.unit
    @pytest.mark.parametrize("n_spks", [1, 2, 3, 4])
    @pytest.mark.parametrize("buffer_size", [20])
    def test_online_speaker_clustering(self, n_spks, buffer_size):
        step_per_frame = 2
        spk_dur = 20 if n_spks == 1 else 10
        em, ts, mc, _, _, gt = generate_toy_data(n_spks, spk_dur=spk_dur, perturb_sigma=0.1)
        em_s, ts_s = split_input_data(em, ts, mc)

        emb_gen = em_s[-1]
        segment_indexes = ts_s[-1]
        if torch.cuda.is_available():
            emb_gen, segment_indexes = emb_gen.to("cuda"), segment_indexes.to("cuda")
            cuda = True
        else:
            cuda = False

        device = emb_gen.device
        history_buffer_size = buffer_size
        current_buffer_size = buffer_size

        online_clus = OnlineSpeakerClustering(
            max_num_speakers=8,
            max_rp_threshold=0.15,
            sparse_search_volume=5,
            history_buffer_size=history_buffer_size,
            current_buffer_size=current_buffer_size,
            cuda=cuda,
            device=device,
        )

        n_frames = int(emb_gen.shape[0] / step_per_frame)
        evaluation_list = []

        # Simulate online speaker clustering
        for frame_index in range(n_frames):
            curr_emb = emb_gen[0 : (frame_index + 1) * step_per_frame]
            base_segment_indexes = np.arange(curr_emb.shape[0])

            # Save history embeddings
            concat_emb, add_new = online_clus.get_reduced_mat(
                emb_in=curr_emb, base_segment_indexes=base_segment_indexes
            )

            # Check history_buffer_size and history labels
            assert (
                online_clus.history_embedding_buffer_emb.shape[0] <= history_buffer_size
            ), "History buffer size error"
            assert (
                online_clus.history_embedding_buffer_emb.shape[0]
                == online_clus.history_embedding_buffer_label.shape[0]
            )

            # Call clustering function
            Y_concat = online_clus.forward_infer(emb=concat_emb, frame_index=frame_index, cuda=cuda, device=device)

            # Resolve permutations
            merged_clus_labels = online_clus.match_labels(Y_concat, add_new=add_new)
            assert len(merged_clus_labels) == (frame_index + 1) * step_per_frame

            # Resolve permutation issue by using stitch_cluster_labels function
            merged_clus_labels = stitch_cluster_labels(Y_old=gt[: len(merged_clus_labels)], Y_new=merged_clus_labels)
            evaluation_list.extend(list(merged_clus_labels == gt[: len(merged_clus_labels)]))

        assert online_clus.isOnline
        assert add_new
        cumul_label_acc = sum(evaluation_list) / len(evaluation_list)
        assert cumul_label_acc > 0.9<|MERGE_RESOLUTION|>--- conflicted
+++ resolved
@@ -24,11 +24,8 @@
     OnlineSpeakerClustering,
     SpeakerClustering,
     get_closest_embeddings,
-<<<<<<< HEAD
     get_scale_interpolated_embs,
-=======
     get_merge_quantity,
->>>>>>> 4186622e
     get_minimal_indices,
     getCosAffinityMatrix,
     merge_vectors,
@@ -279,13 +276,8 @@
         em, ts, mc, mw, spk_ts, gt = generate_toy_data(n_spks=n_spks, spk_dur=10)
         em_s, ts_s = split_input_data(em, ts, mc)
         merged_embs, merged_clus_labels, _ = run_reducer(
-<<<<<<< HEAD
             pre_embs=em_s[-1], 
             target_spk_idx=target_speaker_index, 
-=======
-            pre_embs=em_s[base_scale_idx],
-            target_spk_idx=target_speaker_index,
->>>>>>> 4186622e
             merge_quantity=merge_quantity,
             pre_clus_labels=gt,
         )
@@ -573,13 +565,7 @@
     @pytest.mark.parametrize("SSV", [5])
     @pytest.mark.parametrize("enhanced_count_thres", [40])
     @pytest.mark.parametrize("min_samples_for_nmesc", [6])
-<<<<<<< HEAD
     def test_offline_speaker_clustering_very_short_gpu(self, n_spks, spk_dur, SSV, enhanced_count_thres, min_samples_for_nmesc):
-=======
-    def test_offline_speaker_clustering_very_short(
-        self, n_spks, spk_dur, SSV, enhanced_count_thres, min_samples_for_nmesc
-    ):
->>>>>>> 4186622e
         em, ts, mc, mw, spk_ts, gt = generate_toy_data(n_spks=n_spks, spk_dur=spk_dur, perturb_sigma=0.1)
         offline_speaker_clustering = SpeakerClustering(maj_vote_spk_count=False, min_samples_for_nmesc=0, cuda=True)
         assert isinstance(offline_speaker_clustering, SpeakerClustering)
