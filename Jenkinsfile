pipeline {
  agent {
        docker {
          image 'nvcr.io/nvidia/pytorch:23.09-py3'
          args '--device=/dev/nvidia0 --gpus all --user 0:128 -v /home/TestData:/home/TestData -v $HOME/.cache:/root/.cache --shm-size=8g --env TRANSFORMERS_OFFLINE=0 --env HYDRA_FULL_ERROR=1'
        }
  }
  options {
    timeout(time: 8, unit: 'HOURS')
    disableConcurrentBuilds(abortPrevious: true)
  }

  stages {

    stage('Add git safe directory'){
      steps{
        sh 'git config --global --add safe.directory /var/lib/jenkins/workspace/NeMo_$GIT_BRANCH'
        sh 'git config --global --add safe.directory /raid/JenkinsWorkDir/workspace/NeMo_$GIT_BRANCH'
        sh 'git config --global --add safe.directory /mnt/D3/JenkinsWorkDir/workspace/NeMo_$GIT_BRANCH'
      }
    }

    stage('nvidia-smi'){
      steps{
        sh 'nvidia-smi'
      }
    }

    stage('PyTorch version') {
      steps {
        sh 'python -c "import torch; print(torch.__version__)"'
        sh 'python -c "import torchvision; print(torchvision.__version__)"'
      }
    }

    stage('Install test requirements') {
      steps {
        sh 'apt-get update && apt-get install -y bc && pip install -r requirements/requirements_test.txt'
      }
    }

    stage('Code formatting checks') {
      steps {
        sh 'python setup.py style'
      }
    }

    stage('Copyright Headers check') {
      steps {
        sh 'python tests/check_copyright_header.py --dir .'
      }
    }

    stage('NeMo Installation') {
      steps {
        sh './reinstall.sh release'
      }
    }

    // megatron-core 0.3 has been pinned in the requirements, this should not be needed on r1.21.0
    stage('Megatron Core installation') {
      steps {
        sh 'git clone https://github.com/NVIDIA/Megatron-LM.git && \
            cd Megatron-LM && \
            git checkout 973330e9c3681604703bf1eb6b5a265d1b9b9b38 && \
            pip install -e .'
      }
    }

    stage('Transformer Engine installation') {
      steps {
         sh 'git clone https://github.com/NVIDIA/TransformerEngine.git && \
             cd TransformerEngine && \
             git fetch origin e6676c53f26f6ef072943c909d136cf2a39c1d90 && \
             git checkout FETCH_HEAD && \
             git submodule init && git submodule update && \
             NVTE_FRAMEWORK=pytorch NVTE_WITH_USERBUFFERS=1 MPI_HOME=/usr/local/mpi pip install .'
      }
    }

<<<<<<< HEAD
=======
    stage('Megatron Core installation') {
      steps {
         sh 'git clone https://github.com/NVIDIA/Megatron-LM.git && \
             cd Megatron-LM && \
             git checkout 973330e9c3681604703bf1eb6b5a265d1b9b9b38 && \
             pip install .'
      }
    }

>>>>>>> 110c9d73
    stage('PyTorch Lightning version') {
      steps {
        sh 'python -c "import pytorch_lightning; print(pytorch_lightning.__version__)"'
      }
    }

    stage('PyTorch Lightning DDP Checks') {
      steps {
        sh 'CUDA_VISIBLE_DEVICES="0,1" python "tests/core_ptl/check_for_ranks.py"'
      }
    }

    stage('Basic Import Checks') {
      steps {
        sh 'python -c "import nemo.collections.asr as nemo_asr"'
        sh 'python -c "import nemo.collections.nlp as nemo_nlp"'
        sh 'python -c "import nemo.collections.tts as nemo_tts"'
      }
    }
    stage('L0: Unit Tests GPU') {
      steps {
        sh 'NEMO_NUMBA_MINVER=0.53 pytest -m "not pleasefixme" --with_downloads'
      }
    }

    stage('L0: Unit Tests CPU') {
      when {
        anyOf {
          branch 'main'
          changeRequest target: 'main'
        }
      }
      steps {
        sh 'CUDA_VISIBLE_DEVICES="" NEMO_NUMBA_MINVER=0.53 pytest -m "not pleasefixme" --cpu --with_downloads --relax_numba_compat'
      }
    }

    // TODO: this requires TE >= v0.11 which is not available in 23.06.
    //        please uncomment this test once mcore CI is ready.
    stage('L2: Community LLM Checkpoints tests') {
      when {
        anyOf {
          branch 'main'
          changeRequest target: 'main'
        }
      }
      failFast true
      parallel {
        stage('Llama') {
          steps {
            sh 'CUDA_VISIBLE_DEVICES=0 python scripts/nlp_language_modeling/convert_hf_llama_to_nemo.py \
            --in-file=/home/TestData/nlp/megatron_llama/llama-ci-hf \
            --out-file=/home/TestData/nlp/megatron_llama/ci.nemo \
            --precision=16'
            sh 'rm -f /home/TestData/nlp/megatron_llama/ci.nemo'
          }
        }
        stage('StarCoder') {
          steps {
            sh 'python scripts/nlp_language_modeling/convert_starcoder_hf_to_nemo.py \
            --config examples/nlp/language_modeling/conf/megatron_gpt_config.yaml \
            --input /home/TestData/nlp/megatron_gpt/starcoder-ci-hf \
            --output /home/TestData/nlp/megatron_gpt/starcoder-ci-hf'
            sh 'rm -f /home/TestData/nlp/megatron_gpt/starcoder-ci-hf/megatron_starcoder_tp1_pp1.nemo'
          }
        }
      }
    }

    stage('L2: ASR dev run') {
      when {
        anyOf {
          branch 'main'
          changeRequest target: 'main'
        }
      }
      failFast true
      parallel {
        stage('Speech to Text') {
          steps {
            sh 'python examples/asr/asr_ctc/speech_to_text_ctc.py \
            model.train_ds.manifest_filepath=/home/TestData/an4_dataset/an4_train.json \
            model.validation_ds.manifest_filepath=/home/TestData/an4_dataset/an4_val.json \
            trainer.devices=[0] \
            trainer.accelerator="gpu" \
            +trainer.fast_dev_run=True \
            exp_manager.exp_dir=examples/asr/speech_to_text_results'
            sh 'rm -rf examples/asr/speech_to_text_results'
          }
        }

        stage('Speech to Text WPE - CitriNet') {
          steps {
            sh 'python examples/asr/asr_ctc/speech_to_text_ctc_bpe.py \
            --config-path="../conf/citrinet/" --config-name="config_bpe" \
            model.train_ds.manifest_filepath=/home/TestData/an4_dataset/an4_train.json \
            model.validation_ds.manifest_filepath=/home/TestData/an4_dataset/an4_val.json \
            model.tokenizer.dir="/home/TestData/asr_tokenizers/an4_wpe_128/" \
            model.tokenizer.type="wpe" \
            trainer.devices=[1] \
            trainer.accelerator="gpu" \
            +trainer.fast_dev_run=True \
            exp_manager.exp_dir=examples/asr/speech_to_text_wpe_results'
            sh 'rm -rf examples/asr/speech_to_text_wpe_results'
          }
        }

        stage('Speech Pre-training - CitriNet') {
          steps {
            sh 'python examples/asr/speech_pretraining/speech_pre_training.py \
            --config-path="../conf/ssl/citrinet/" --config-name="citrinet_ssl_ci" \
            model.train_ds.manifest_filepath=/home/TestData/an4_dataset/an4_train.json \
            model.validation_ds.manifest_filepath=/home/TestData/an4_dataset/an4_val.json \
            trainer.devices=[1] \
            trainer.accelerator="gpu" \
            +trainer.fast_dev_run=True \
            exp_manager.exp_dir=examples/asr/speech_pre_training_results'
            sh 'rm -rf examples/asr/speech_pre_training_results'
          }
        }

        stage('Speech To Text Finetuning') {
          steps {
            sh 'python examples/asr/speech_to_text_finetune.py \
            --config-path="conf/asr_finetune" --config-name="speech_to_text_finetune" \
            model.train_ds.manifest_filepath=/home/TestData/an4_dataset/an4_train.json \
            model.validation_ds.manifest_filepath=/home/TestData/an4_dataset/an4_val.json \
            init_from_nemo_model=/home/TestData/asr/stt_en_fastconformer_transducer_large.nemo \
            model.tokenizer.update_tokenizer=False \
            trainer.devices=[1] \
            trainer.accelerator="gpu" \
            +trainer.fast_dev_run=True \
            exp_manager.exp_dir=examples/asr/speech_finetuning_results'
            sh 'rm -rf examples/asr/speech_finetuning_results'
          }
        }

        stage('Speech To Text HF Finetuning') {
          steps {
            sh 'python examples/asr/speech_to_text_finetune.py \
            --config-path="conf/asr_finetune" --config-name="speech_to_text_hf_finetune" \
            ~model.train_ds.hf_data_cfg \
            model.train_ds.num_workers=1 \
            model.train_ds.batch_size=2 model.validation_ds.batch_size=2 \
            model.train_ds.streaming=true \
            +model.train_ds.hf_data_cfg.path="librispeech_asr" \
            +model.train_ds.hf_data_cfg.name=null \
            +model.train_ds.hf_data_cfg.split="test.clean" \
            +model.train_ds.hf_data_cfg.streaming=true \
            ~model.validation_ds.hf_data_cfg \
            model.validation_ds.streaming=true \
            +model.validation_ds.hf_data_cfg.path="librispeech_asr" \
            +model.validation_ds.hf_data_cfg.name=null \
            +model.validation_ds.hf_data_cfg.split="test.clean" \
            +model.validation_ds.hf_data_cfg.streaming=true \
            ~model.test_ds \
            init_from_nemo_model=/home/TestData/asr/stt_en_fastconformer_transducer_large.nemo \
            model.tokenizer.update_tokenizer=False \
            model.optim.sched.warmup_steps=0 \
            +model.optim.sched.max_steps=3 \
            trainer.max_epochs=null \
            trainer.devices=[1] \
            trainer.accelerator="gpu" \
            +trainer.fast_dev_run=True \
            exp_manager.exp_dir=examples/asr/speech_finetuning_results'
            sh 'rm -rf examples/asr/speech_finetuning_results'
          }
        }

        // TODO: Please Fix Me
        // Error locating target 'nemo.collections.asr.modules.wav2vec_modules.ConvFeatureEncoder', see chained exception above.
        // stage('L2: Speech Pre-training - Wav2Vec') {
        //   steps {
        //     sh 'python examples/asr/speech_pretraining/speech_pre_training.py \
        //     --config-path="../conf/ssl/wav2vec/" --config-name="wav2vec_ci" \
        //     model.train_ds.manifest_filepath=/home/TestData/an4_dataset/an4_train.json \
        //     model.validation_ds.manifest_filepath=/home/TestData/an4_dataset/an4_val.json \
        //     trainer.devices=[1] \
        //     trainer.accelerator="gpu" \
        //     +trainer.fast_dev_run=True \
        //     exp_manager.exp_dir=examples/asr/speech_pre_training_results'
        //     sh 'rm -rf examples/asr/speech_pre_training_results'
        //   }
        // }

        stage('L2: Speech to Text WPE - Conformer') {
          steps {
            sh 'python examples/asr/asr_ctc/speech_to_text_ctc_bpe.py \
            --config-path="../conf/conformer" --config-name="conformer_ctc_bpe" \
            model.train_ds.manifest_filepath=/home/TestData/an4_dataset/an4_train.json \
            model.validation_ds.manifest_filepath=/home/TestData/an4_dataset/an4_val.json \
            model.tokenizer.dir="/home/TestData/asr_tokenizers/an4_wpe_128/" \
            model.tokenizer.type="wpe" \
            model.train_ds.batch_size=4 \
            model.validation_ds.batch_size=4 \
            trainer.devices=[1] \
            trainer.accelerator="gpu" \
            +trainer.fast_dev_run=True \
            exp_manager.exp_dir=examples/asr/speech_to_text_wpe_conformer_results'
            sh 'rm -rf examples/asr/speech_to_text_wpe_conformer_results'
          }
        }
      }
    }

    stage('L2: ASR dev run - part two') {
      when {
        anyOf {
          branch 'main'
          changeRequest target: 'main'
        }
      }
      failFast true
      parallel {
        stage('L2: Speech to Text WPE - Squeezeformer') {
          steps {
            sh 'python examples/asr/asr_ctc/speech_to_text_ctc_bpe.py \
            --config-path="../conf/squeezeformer" --config-name="squeezeformer_ctc_bpe" \
            model.train_ds.manifest_filepath=/home/TestData/an4_dataset/an4_train.json \
            model.validation_ds.manifest_filepath=/home/TestData/an4_dataset/an4_val.json \
            model.tokenizer.dir="/home/TestData/asr_tokenizers/an4_wpe_128/" \
            model.tokenizer.type="wpe" \
            model.encoder.d_model=144 \
            model.train_ds.batch_size=4 \
            model.validation_ds.batch_size=4 \
            trainer.devices=[0] \
            trainer.accelerator="gpu" \
            +trainer.fast_dev_run=True \
            exp_manager.exp_dir=examples/asr/speech_to_text_wpe_squeezeformer_results'
            sh 'rm -rf examples/asr/speech_to_text_wpe_squeezeformer_results'
          }
        }
      }
    }

    stage('L2: Speech to Text EMA') {
      when {
        anyOf {
          branch 'main'
          changeRequest target: 'main'
        }
      }
      steps {
        sh 'python examples/asr/asr_ctc/speech_to_text_ctc.py \
        model.train_ds.manifest_filepath=/home/TestData/an4_dataset/an4_train.json \
        model.validation_ds.manifest_filepath=/home/TestData/an4_dataset/an4_val.json \
        trainer.devices=2 \
        trainer.accelerator="gpu" \
        +trainer.fast_dev_run=True \
        +exp_manager.ema.enable=True \
        exp_manager.exp_dir=examples/asr/speech_to_text_results'
        sh 'rm -rf examples/asr/speech_to_text_results'
      }

    }

    stage('L2: Speaker dev run') {
      when {
        anyOf {
          branch 'main'
          changeRequest target: 'main'
        }
      }
      failFast true
      parallel {
        stage('Speaker Recognition') {
          steps {
            sh 'python examples/speaker_tasks/recognition/speaker_reco.py \
            model.train_ds.batch_size=10 \
            model.validation_ds.batch_size=2 \
            model.train_ds.manifest_filepath=/home/TestData/an4_speaker/train.json \
            model.validation_ds.manifest_filepath=/home/TestData/an4_speaker/dev.json \
            model.decoder.num_classes=2 \
            trainer.max_epochs=10 \
            trainer.devices=[1] \
            trainer.accelerator="gpu" \
            +trainer.fast_dev_run=True \
            exp_manager.exp_dir=examples/speaker_tasks/recognition/speaker_recognition_results'
            sh 'rm -rf examples/speaker_tasks/recognition/speaker_recognition_results'
          }
        }

        stage('Speaker Diarization') {
          steps {
            sh 'python examples/speaker_tasks/diarization/neural_diarizer/multiscale_diar_decoder.py \
            model.diarizer.speaker_embeddings.model_path=titanet_large \
            model.train_ds.batch_size=5 \
            model.validation_ds.batch_size=5 \
            model.train_ds.emb_dir=examples/speaker_tasks/diarization/speaker_diarization_results \
            model.validation_ds.emb_dir=examples/speaker_tasks/diarization/speaker_diarization_results \
            model.train_ds.manifest_filepath=/home/TestData/an4_diarizer/simulated_train/msdd_data.50step.json \
            model.validation_ds.manifest_filepath=/home/TestData/an4_diarizer/simulated_valid/msdd_data.50step.json \
            trainer.devices=[1] \
            trainer.accelerator="gpu" \
            +trainer.fast_dev_run=True \
            exp_manager.exp_dir=examples/speaker_tasks/diarization/speaker_diarization_results'
            sh 'rm -rf examples/speaker_tasks/diarization/speaker_diarization_results'
          }
        }

        stage('Speech to Label') {
          steps {
            sh 'python examples/asr/speech_classification/speech_to_label.py \
            model.train_ds.manifest_filepath=/home/TestData/speech_commands/train_manifest.json \
            model.validation_ds.manifest_filepath=/home/TestData/speech_commands/test_manifest.json \
            model.test_ds.manifest_filepath=/home/TestData/speech_commands/test_manifest.json \
            trainer.devices=[1] \
            trainer.accelerator="gpu" \
            +trainer.fast_dev_run=True \
            model.preprocessor._target_=nemo.collections.asr.modules.AudioToMelSpectrogramPreprocessor \
            ~model.preprocessor.window_size \
            ~model.preprocessor.window_stride \
            ~model.preprocessor.window \
            ~model.preprocessor.n_mels \
            ~model.preprocessor.n_mfcc \
            ~model.preprocessor.n_fft \
            exp_manager.exp_dir=examples/asr/speech_to_label_results'
            sh 'rm -rf examples/asr/speech_to_label_results'
          }
        }

        stage('Speaker Diarization with ASR Inference') {
          steps {
            sh 'python examples/speaker_tasks/diarization/clustering_diarizer/offline_diar_with_asr_infer.py \
	        diarizer.manifest_filepath=/home/TestData/an4_diarizer/an4_manifest.json \
            diarizer.speaker_embeddings.model_path=/home/TestData/an4_diarizer/spkr.nemo \
            diarizer.speaker_embeddings.parameters.save_embeddings=True \
            diarizer.speaker_embeddings.parameters.window_length_in_sec=[1.5] \
            diarizer.speaker_embeddings.parameters.shift_length_in_sec=[0.75] \
            diarizer.speaker_embeddings.parameters.multiscale_weights=[1.0] \
            diarizer.asr.model_path=QuartzNet15x5Base-En \
            diarizer.asr.parameters.asr_based_vad=True \
            diarizer.out_dir=examples/speaker_tasks/diarization/speaker_diarization_asr_results'
            sh 'rm -rf examples/speaker_tasks/diarization/speaker_diarization_asr_results'
          }
        }

        stage('Clustering Diarizer Inference') {
          steps {
            sh 'python examples/speaker_tasks/diarization/clustering_diarizer/offline_diar_infer.py \
	        diarizer.manifest_filepath=/home/TestData/an4_diarizer/an4_manifest.json \
            diarizer.speaker_embeddings.model_path=/home/TestData/an4_diarizer/spkr.nemo \
            diarizer.speaker_embeddings.parameters.save_embeddings=True \
            diarizer.speaker_embeddings.parameters.window_length_in_sec=1.5 \
            diarizer.speaker_embeddings.parameters.shift_length_in_sec=0.75 \
            diarizer.speaker_embeddings.parameters.multiscale_weights=null \
            diarizer.vad.model_path=/home/TestData/an4_diarizer/MatchboxNet_VAD_3x2.nemo \
            diarizer.out_dir=examples/speaker_tasks/diarization/clustering_diarizer_results'
            sh 'rm -rf examples/speaker_tasks/diarization/clustering_diarizer_results'
          }
        }

        stage('Neural Diarizer Inference') {
          steps {
            sh 'python examples/speaker_tasks/diarization/neural_diarizer/multiscale_diar_decoder_infer.py \
            diarizer.manifest_filepath=/home/TestData/an4_diarizer/an4_manifest.json \
            diarizer.msdd_model.model_path=/home/TestData/an4_diarizer/diar_msdd_telephonic.nemo \
            diarizer.speaker_embeddings.parameters.save_embeddings=True \
            diarizer.vad.model_path=/home/TestData/an4_diarizer/MatchboxNet_VAD_3x2.nemo \
            diarizer.out_dir=examples/speaker_tasks/diarization/neural_diarizer_results'
            sh 'rm -rf examples/speaker_tasks/diarization/neural_diarizer_results'
          }
        }

        stage('Multispeaker ASR Data Simulation') {
          steps {
            sh 'python tools/speech_data_simulator/multispeaker_simulator.py \
            --config-path=conf --config-name=data_simulator.yaml \
            data_simulator.random_seed=42 \
            data_simulator.manifest_filepath=/home/TestData/LibriSpeechShort/dev-clean-align-short.json \
            data_simulator.outputs.output_dir=./test_simulator \
            data_simulator.session_config.num_sessions=2 \
            data_simulator.session_config.session_length=60'
            sh 'rm -rf ./test_simulator'
          }
        }
      }
    }
    // TODO: Enable test after 21.08 container is used.
    // stage('L2: ASR DALI dev run') {
    //   when {
    //     anyOf {
    //       branch 'main'
    //       changeRequest target: 'main'
    //     }
    //   }
    //   failFast true
    //   parallel {
    //     stage('Speech to Text - DALI AudioToMelSpectrogramPreprocessor') {
    //       steps {
    //         sh 'python examples/asr/asr_ctc/speech_to_text_ctc.py \
    //         model.train_ds.manifest_filepath=/home/TestData/an4_dataset/an4_train.json \
    //         +model.train_ds.use_dali=True \
    //         model.validation_ds.manifest_filepath=/home/TestData/an4_dataset/an4_val.json \
    //         +model.validation_ds.use_dali=True \
    //         trainer.devices=[0] \
    //         trainer.accelerator="gpu" \
    //         +trainer.fast_dev_run=True \
    //         exp_manager.exp_dir=examples/asr/speech_to_text_results'
    //         sh 'rm -rf examples/asr/speech_to_text_results'
    //       }
    //     }
    //    stage('Speech to Text BPE - DALI AudioToMelSpectrogramPreprocessor') {
    //       steps {
    //         sh 'python examples/asr/asr_ctc/speech_to_text_bpe.py \
    //         --config-path="../conf/citrinet/" --config-name="config_bpe" \
    //         model.tokenizer.dir="/home/TestData/asr_tokenizers/an4_wpe_128/" \
    //         model.tokenizer.type="wpe" \
    //         model.train_ds.manifest_filepath=/home/TestData/an4_dataset/an4_train.json \
    //         +model.train_ds.use_dali=True \
    //         model.validation_ds.manifest_filepath=/home/TestData/an4_dataset/an4_val.json \
    //         +model.validation_ds.use_dali=True \
    // 	       trainer.devices=[0] \
    //         trainer.accelerator="gpu" \
    //         +trainer.fast_dev_run=True \
    //         exp_manager.exp_dir=examples/asr/speech_to_text_wpe_results'
    //         sh 'rm -rf examples/asr/speech_to_text_wpe_results'
    //       }
    //     }
    //     // TODO: This would fail due to an unnecessary torchaudio import.
    //     //       To be enabled once torchaudio is available in the container used for CI
    //     // stage('Speech to Text - DALI AudioToMFCCPreprocessor') {
    //     //   steps {
    //     //     sh 'python examples/asr/asr_ctc/speech_to_text_ctc.py \
    //     //     model.train_ds.manifest_filepath=/home/TestData/an4_dataset/an4_train.json \
    //     //     +model.train_ds.use_dali=True \
    //     //     model.validation_ds.manifest_filepath=/home/TestData/an4_dataset/an4_val.json \
    //     //     +model.validation_ds.use_dali=True \
    //     //     model.preprocessor._target_=nemo.collections.asr.modules.AudioToMFCCPreprocessor \
    //     //     ~model.preprocessor.normalize \
    //     //     ~model.preprocessor.features \
    //     //     ~model.preprocessor.frame_splicing \
    //     //     ~model.preprocessor.dither \
    //     //     ~model.preprocessor.stft_conv \
    //     //     +model.n_mels=64 \
    //     //     +model.n_mfcc=64 \
    //     //     trainer.devices=[1] \
    //     //     trainer.accelerator="gpu" \
    //     //     +trainer.fast_dev_run=True \
    //     //     exp_manager.exp_dir=examples/asr/speech_to_text_results'
    //     //     sh 'rm -rf examples/asr/speech_to_text_results'
    //     //   }
    //     // }
    //   }
    // }

    // TODO: Add back once CI is updated
    // stage('L2: ASR RNNT dev run') {
    //   when {
    //     anyOf {
    //       branch 'main'
    //       changeRequest target: 'main'
    //     }
    //   }
    //   failFast true
    //   parallel {
    //     stage('Speech to Text - RNNT') {
    //       steps {
    //         sh 'STRICT_NUMBA_COMPAT_CHECK=false python examples/asr/asr_transducer/speech_to_text_rnnt.py \
    //         --config-path="../conf/contextnet_rnnt/" --config-name="config_rnnt.yaml" \
    //         model.train_ds.manifest_filepath=/home/TestData/an4_dataset/an4_train.json \
    //         model.validation_ds.manifest_filepath=/home/TestData/an4_dataset/an4_val.json \
    //         model.train_ds.batch_size=2 \
    //         model.validation_ds.batch_size=2 \
    //         trainer.devices=[0] \
    //         trainer.accelerator="gpu" \
    //         +trainer.fast_dev_run=True \
    //         exp_manager.exp_dir=examples/asr/speech_to_text_rnnt_results'
    //         sh 'rm -rf examples/asr/speech_to_text_rnnt_results'
    //       }
    //     }
    //     stage('L2: Speech to Text RNNT WPE') {
    //       steps {
    //         sh 'STRICT_NUMBA_COMPAT_CHECK=false python examples/asr/asr_transducer/speech_to_text_rnnt_bpe.py \
    //         --config-path="../conf/contextnet_rnnt/" --config-name="config_rnnt_bpe.yaml" \
    //         model.train_ds.manifest_filepath=/home/TestData/an4_dataset/an4_train.json \
    //         model.validation_ds.manifest_filepath=/home/TestData/an4_dataset/an4_val.json \
    //         model.train_ds.batch_size=2 \
    //         model.validation_ds.batch_size=2 \
    //         model.tokenizer.dir="/home/TestData/asr_tokenizers/an4_wpe_128/" \
    //         model.tokenizer.type="wpe" \
    //         trainer.devices=[0] \
    //         trainer.accelerator="gpu" \
    //         +trainer.fast_dev_run=True \
    //         exp_manager.exp_dir=examples/asr/speech_to_text_rnnt_wpe_results'
    //         sh 'rm -rf examples/asr/speech_to_text_rnnt_wpe_results'
    //       }
    //     }
    //     stage('L3: Speech to Text Hybrid Transducer-CTC WPE') {
    //       steps {
    //         sh 'STRICT_NUMBA_COMPAT_CHECK=false python examples/asr/asr_hybrid_transducer_ctc/speech_to_text_hybrid_rnnt_ctc_bpe.py \
    //         --config-path="../conf/conformer/hybrid_transducer_ctc/conformer_hybrid_transducer_ctc/" --config-name="conformer_hybrid_transducer_ctc_bpe.yaml" \
    //         model.train_ds.manifest_filepath=/home/TestData/an4_dataset/an4_train.json \
    //         model.validation_ds.manifest_filepath=/home/TestData/an4_dataset/an4_val.json \
    //         model.encoder.n_layers= 2 \
    //         model.train_ds.batch_size=2 \
    //         model.validation_ds.batch_size=2 \
    //         model.tokenizer.dir="/home/TestData/asr_tokenizers/an4_wpe_128/" \
    //         model.tokenizer.type="wpe" \
    //         trainer.devices=[0] \
    //         trainer.accelerator="gpu" \
    //         +trainer.fast_dev_run=True \
    //         exp_manager.exp_dir=examples/asr/speech_to_text_hybrid_transducer_ctc_wpe_results'
    //         sh 'rm -rf examples/asr/speech_to_text_hybrid_transducer_ctc_wpe_results'
    //       }
    //     }
    //   }
    // }

    // stage('L2: Hybrid ASR RNNT-CTC dev run') {
    //   when {
    //     anyOf {
    //       branch 'main'
    //       changeRequest target: 'main'
    //     }
    //   }
    //   failFast true
    //   parallel {
    //     stage('Speech to Text Hybrid Transducer-CTC WPE') {
    //       steps {
    //         sh 'STRICT_NUMBA_COMPAT_CHECK=false python examples/asr/asr_hybrid_transducer_ctc/speech_to_text_hybrid_rnnt_ctc_bpe.py \
    //         --config-path="../conf/conformer/hybrid_transducer_ctc/conformer_hybrid_transducer_ctc/" --config-name="conformer_hybrid_transducer_ctc_bpe.yaml" \
    //         model.train_ds.manifest_filepath=/home/TestData/an4_dataset/an4_train.json \
    //         model.validation_ds.manifest_filepath=/home/TestData/an4_dataset/an4_val.json \
    //         model.encoder.n_layers= 2 \
    //         model.train_ds.batch_size=2 \
    //         model.validation_ds.batch_size=2 \
    //         model.tokenizer.dir="/home/TestData/asr_tokenizers/an4_wpe_128/" \
    //         model.tokenizer.type="wpe" \
    //         trainer.devices=[0] \
    //         trainer.accelerator="gpu" \
    //         +trainer.fast_dev_run=True \
    //         exp_manager.exp_dir=examples/asr/speech_to_text_hybrid_transducer_ctc_wpe_results'
    //         sh 'rm -rf examples/asr/speech_to_text_hybrid_transducer_ctc_wpe_results'
    //       }
    //     }
    //   }
    // }

    stage('L2: ASR Multi-dataloader dev run') {
      when {
        anyOf {
          branch 'main'
          changeRequest target: 'main'
        }
      }
      failFast true
      parallel {
        stage('Speech to Text multi-dataloader') {
          steps {
            sh 'python examples/asr/asr_ctc/speech_to_text_ctc.py \
            model.train_ds.manifest_filepath=/home/TestData/an4_dataset/an4_train.json \
            model.validation_ds.manifest_filepath=[/home/TestData/an4_dataset/an4_val.json,/home/TestData/an4_dataset/an4_val.json] \
            trainer.devices=[0] \
            trainer.accelerator="gpu" \
            trainer.max_epochs=1 \
            trainer.max_steps=1 \
            +trainer.num_sanity_val_steps=1 \
            exp_manager.exp_dir=examples/asr/speech_to_text_results'
            sh 'rm -rf examples/asr/speech_to_text_results'
          }
        }

        stage('Speech to Label multi-dataloader') {
          steps {
            sh 'python examples/asr/speech_classification/speech_to_label.py \
            model.train_ds.manifest_filepath=/home/TestData/speech_commands/train_manifest.json \
            model.validation_ds.manifest_filepath=[/home/TestData/speech_commands/test_manifest.json,/home/TestData/speech_commands/test_manifest.json] \
            trainer.devices=[1] \
            trainer.accelerator="gpu" \
            trainer.max_epochs=1 \
            trainer.max_steps=1 \
            +trainer.num_sanity_val_steps=1 \
            model.preprocessor._target_=nemo.collections.asr.modules.AudioToMelSpectrogramPreprocessor \
            ~model.preprocessor.window_size \
            ~model.preprocessor.window_stride \
            ~model.preprocessor.window \
            ~model.preprocessor.n_mels \
            ~model.preprocessor.n_mfcc \
            ~model.preprocessor.n_fft \
            exp_manager.exp_dir=examples/asr/speech_to_label_results'
            sh 'rm -rf examples/asr/speech_to_label_results'
          }
        }
      }
    }

    stage('L2: ASR Adapters') {
      when {
        anyOf {
          branch 'main'
          changeRequest target: 'main'
        }
      }
      failFast true
      parallel {
        stage('Linear Adapters') {
          steps {
            sh 'python examples/asr/asr_adapters/train_asr_adapter.py \
            model.pretrained_model="stt_en_conformer_ctc_small" \
            model.adapter.adapter_name="an4" \
            model.adapter.linear.in_features=176 \
            model.train_ds.manifest_filepath=/home/TestData/an4_dataset/an4_train.json \
            model.validation_ds.manifest_filepath=/home/TestData/an4_dataset/an4_val.json \
            trainer.max_steps=5 \
            trainer.devices=[0] \
            trainer.accelerator="gpu" \
            +trainer.fast_dev_run=True \
            exp_manager.exp_dir=examples/asr/speech_to_text_adapters_results'
            sh 'rm -rf examples/asr/speech_to_text_adapters_results'
          }
        }
        stage('RelPos MHA Adapters') {
          steps {
            sh 'python examples/asr/asr_adapters/train_asr_adapter.py \
            model.pretrained_model="stt_en_conformer_ctc_small" \
            model.adapter.adapter_name="encoder:an4" \
            model.adapter.adapter_type="tiny_attn" \
            model.adapter.tiny_attn.n_feat=176 \
            model.train_ds.manifest_filepath=/home/TestData/an4_dataset/an4_train.json \
            model.validation_ds.manifest_filepath=/home/TestData/an4_dataset/an4_val.json \
            trainer.max_steps=5 \
            trainer.devices=[0] \
            trainer.accelerator="gpu" \
            +trainer.fast_dev_run=True \
            exp_manager.exp_dir=examples/asr/speech_to_text_adapters_mha_results'
            sh 'rm -rf examples/asr/speech_to_text_adapters_mha_results'
          }
        }

      }
    }

    stage('L2: Speech Transcription') {
      when {
        anyOf {
          branch 'main'
          changeRequest target: 'main'
        }
      }
      failFast true
      parallel {
        stage('Speech to Text Transcribe') {
          steps {
            sh 'python examples/asr/transcribe_speech.py \
            pretrained_name="QuartzNet15x5Base-En" \
            audio_dir="/home/TestData/an4_transcribe/test_subset/" \
            output_filename="stt_test_res.json" \
            amp=true'
            sh 'rm -rf stt_test_res.json'
          }
        }
      }
    }
    stage('L2: Transducer alignment') {
      when {
        anyOf {
          branch 'main'
          changeRequest target: 'main'
        }
      }
      failFast true
      parallel {
        stage('Running pytest') {
          steps {
            sh 'pytest tests/collections/asr/decoding/rnnt_alignments_check.py --durations=-1'
          }
        }
      }
    }

    stage('L2: Segmentation Tool') {
      when {
            anyOf {
              branch 'main'
              changeRequest target: 'main'
            }
      }
      stages {
        stage('Install ctc_segmentation requirements') {
            steps {
            sh 'cd tools/ctc_segmentation && \
            pip install -r requirements.txt && \
            apt-get update && apt-get install libsox-fmt-all -y'
            }
        }

        stage('Parallel ctc_segmentation test') {
          failFast true
          parallel {
            stage('L2: Eng CitriNet with .wav') {
              steps {
                sh 'cd tools/ctc_segmentation && \
            TIME=`date +"%Y-%m-%d-%T"` && \
            /bin/bash run_segmentation.sh \
            --MODEL_NAME_OR_PATH="stt_en_citrinet_512_gamma_0_25" \
            --DATA_DIR=/home/TestData/ctc_segmentation/eng \
            --OUTPUT_DIR=/home/TestData/ctc_segmentation/eng/output${TIME} \
            --LANGUAGE=en \
            --USE_NEMO_NORMALIZATION="TRUE" && \
            python /home/TestData/ctc_segmentation/verify_alignment.py \
            -r /home/TestData/ctc_segmentation/eng/eng_valid_segments_1.7.txt \
            -g /home/TestData/ctc_segmentation/eng/output${TIME}/verified_segments/nv_test_segments.txt && \
            rm -rf /home/TestData/ctc_segmentation/eng/output${TIME}'
              }
            }
            stage('L2: Ru QN with mp3') {
              steps {
                sh 'cd tools/ctc_segmentation && \
            TIME=`date +"%Y-%m-%d-%T"` && \
            /bin/bash run_segmentation.sh \
            --MODEL_NAME_OR_PATH=/home/TestData/ctc_segmentation/QuartzNet15x5-Ru-e512-wer14.45.nemo \
            --DATA_DIR=/home/TestData/ctc_segmentation/ru \
            --OUTPUT_DIR=/home/TestData/ctc_segmentation/ru/output${TIME} \
            --LANGUAGE=ru \
            --ADDITIONAL_SPLIT_SYMBOLS=";" && \
            python /home/TestData/ctc_segmentation/verify_alignment.py \
            -r /home/TestData/ctc_segmentation/ru/valid_ru_segments_1.7.txt \
            -g /home/TestData/ctc_segmentation/ru/output${TIME}/verified_segments/ru_segments.txt && \
            rm -rf /home/TestData/ctc_segmentation/ru/output${TIME}'
              }
            }
          }
        }
      }
    }

    stage('L2: G2P Models') {
      when {
        anyOf {
          branch 'main'
          changeRequest target: 'main'
        }
      }
      failFast true
      parallel {
        stage('G2P Conformer training, evaluation and inference') {
          steps {
            sh 'cd examples/tts/g2p && \
                TIME=`date +"%Y-%m-%d-%T"` && OUTPUT_DIR_CONFORMER=output_ctc_${TIME} && \
                python g2p_train_and_evaluate.py \
                    train_manifest=/home/TestData/g2p/g2p.json \
                    validation_manifest=/home/TestData/g2p/g2p.json \
                    model.test_ds.manifest_filepath=/home/TestData/g2p/g2p.json \
                    model.tokenizer.dir=/home/TestData/g2p/tokenizer_spe_unigram_v512 \
                    trainer.max_epochs=1 \
                    model.max_source_len=64 \
                    trainer.devices=[0] \
                    do_training=True \
                    do_testing=True \
                    exp_manager.exp_dir=${OUTPUT_DIR_CONFORMER} \
                    +exp_manager.use_datetime_version=False\
                    +exp_manager.version=test \
                    --config-name=g2p_conformer_ctc && \
                python g2p_inference.py \
                    pretrained_model=${OUTPUT_DIR_CONFORMER}/G2P-Conformer-CTC/test/checkpoints/G2P-Conformer-CTC.nemo \
                    manifest_filepath=/home/TestData/g2p/g2p.json \
                    phoneme_field=text'
              }
            }
            // TODO: pleasefixme @redoctopus
            // stage('ByT5G2P training, evaluation and inference') {
            //   steps {
            //     sh 'cd examples/tts/g2p && \
            //         TIME=`date +"%Y-%m-%d-%T"` && OUTPUT_DIR_T5=output_byt5_${TIME} && \
            //         python g2p_train_and_evaluate.py \
            //             train_manifest=/home/TestData/g2p/g2p.json \
            //             validation_manifest=/home/TestData/g2p/g2p.json \
            //             model.test_ds.manifest_filepath=/home/TestData/g2p/g2p.json \
            //             trainer.max_epochs=1 \
            //             model.max_source_len=64 \
            //             trainer.devices=[1] \
            //             do_training=True \
            //             do_testing=True \
            //             exp_manager.exp_dir=${OUTPUT_DIR_T5} \
            //             +exp_manager.use_datetime_version=False\
            //             +exp_manager.version=test && \
            //         python g2p_inference.py \
            //             pretrained_model=${OUTPUT_DIR_T5}/T5G2P/test/checkpoints/T5G2P.nemo \
            //             manifest_filepath=/home/TestData/g2p/g2p.json \
            //             phoneme_field=text'
            //   }
            // }
           stage('HeteronymClassificationModel training, evaluation and inference') {
              steps {
                sh 'cd examples/tts/g2p && \
                    TIME=`date +"%Y-%m-%d-%T"` && OUTPUT_DIR=output_${TIME} && \
                    python g2p_heteronym_classification_train_and_evaluate.py \
                        train_manifest=/home/TestData/g2p/manifest.json \
                        validation_manifest=/home/TestData/g2p/manifest.json \
                        test_manifest=/home/TestData/g2p/manifest.json \
                        model.wordids=/home/TestData/g2p/wordids.tsv \
                        trainer.max_epochs=1 \
                        model.max_seq_length=64 \
                        do_training=True \
                        do_testing=True \
                        exp_manager.exp_dir=${OUTPUT_DIR} \
                        +exp_manager.use_datetime_version=False\
                        +exp_manager.version=test && \
                    python g2p_heteronym_classification_inference.py \
                        manifest=/home/TestData/g2p/manifest.json \
                        pretrained_model=${OUTPUT_DIR}/HeteronymClassification/test/checkpoints/HeteronymClassification.nemo \
                        output_manifest=preds.json'
              }
            }
          }
        }

    // TODO: add test once megatron-bert is supported again
    // stage('L2: Multi-GPU Megatron finetuning') {
    //   when {
    //     anyOf {
    //       branch 'main'
    //       changeRequest target: 'main'
    //     }
    //   }
    //   failFast true
    //   parallel {
    //     stage('L2: Cased Megatron finetuning on MRPC') {
    //       steps {
    //         sh 'cd examples/nlp/glue_benchmark && \
    //     python glue_benchmark.py \
    //     model.dataset.data_dir=/home/TestData/nlp/glue_fake/MRPC \
    //     trainer.devices=[0,1] \
    //     trainer.accelerator="gpu" \
    //     +trainer.fast_dev_run=true \
    //     model.dataset.use_cache=false \
    //     model.language_model.pretrained_model_name=megatron-bert-345m-cased \
    //     trainer.accelerator=gpu \
    //     trainer.strategy=ddp \
    //     exp_manager=null'
    //       }
    //     }
    //   }
    // }

    stage('L2: STS-b') {
      when {
        anyOf {
          branch 'main'
          changeRequest target: 'main'
        }
      }
      failFast true
      parallel {
        stage('GLUE STS-b with AlBERT') {
          steps {
            sh 'python examples/nlp/glue_benchmark/glue_benchmark.py \
            model.dataset.use_cache=false \
            model.task_name=sts-b \
            model.dataset.data_dir=/home/TestData/nlp/glue_fake/STS-B \
            trainer.devices=[1] \
            trainer.accelerator="gpu" \
            +trainer.fast_dev_run=True \
            model.language_model.pretrained_model_name=albert-base-v1 \
            exp_manager=null'
          }
        }
        stage('Test Restore Punctuation & Capitalization with AlBERT') {
          steps {
            sh 'data_dir="$(mktemp -d -p "$(pwd)")" && \
            cp /home/TestData/nlp/token_classification_punctuation/*.txt "${data_dir}"/ && \
            python examples/nlp/token_classification/punctuation_capitalization_train_evaluate.py \
              +do_training=false \
              +do_testing=true \
              pretrained_model=/home/TestData/nlp/pretrained_models/Punctuation_and_Capitalization_albert.nemo \
              +model.test_ds.use_cache=false \
              ~model.train_ds \
              ~model.validation_ds \
              model.test_ds.ds_item="${data_dir}" \
              trainer.devices=[1] \
              trainer.accelerator="gpu" \
              exp_manager=null && \
            rm -rf "${data_dir}"'
          }
        }
//         stage('Test Restore Punctuation & Capitalization with RoBERTa') {
//           steps {
//             sh 'data_dir="$(mktemp -d -p "$(pwd)")" && \
//             cp /home/TestData/nlp/token_classification_punctuation/*.txt "${data_dir}"/ && \
//             python examples/nlp/token_classification/punctuation_capitalization_train_evaluate.py \
//               +do_training=false \
//               +do_testing=true \
//               pretrained_model=/home/TestData/nlp/pretrained_models/Punctuation_and_Capitalization_roberta.nemo \
//               +model.test_ds.use_cache=false \
//               ~model.train_ds \
//               ~model.validation_ds \
//               model.test_ds.ds_item="${data_dir}" \
//               trainer.devices=[1] \
//               trainer.accelerator="gpu" \
//               exp_manager=null && \
//             rm -rf "${data_dir}"'
//           }
//         }
      }
    }
    stage('L2: Dialogue Classification') {
      when {
        anyOf {
          branch 'main'
          changeRequest target: 'main'
        }
      }
      failFast true
      parallel {
        stage('Dialogue: Intent and slot classification using GPT') {
          steps {
            sh 'cd examples/nlp/dialogue && \
            python dialogue.py \
            model.dataset.data_dir=/home/TestData/nlp/sgd_small \
            model.language_model.lm_checkpoint=/home/TestData/nlp/gpt2/pytorch_model.bin\
            model.tokenizer.vocab_file=/home/TestData/nlp/gpt2/vocab.json\
            model.dataset.dialogues_example_dir=sgd_gen_outputs \
            model.dataset.task_name=debug_sample \
            trainer.max_steps=1 \
            trainer.max_epochs=1 \
            model.train_ds.batch_size=2 \
            model.validation_ds.batch_size=2 \
            model.test_ds.batch_size=2 \
            model.nemo_path=null \
            trainer.val_check_interval=0.0 \
            trainer.devices=[0] \
            model.dataset.use_cache=false \
            model.tokenizer.special_tokens={pad_token:"endoftext"} \
            model.tokenizer.tokenizer_name=gpt2 \
            model.tokenizer.vocab_file=/home/TestData/nlp/gpt2/vocab.json\
            model.language_model.pretrained_model_name=/home/TestData/nlp/gpt2 \
            trainer.accelerator=gpu \
            exp_manager=null  && \
            rm -rf sgd_gen_outputs'
          }
        }
        stage('Intent and slot classification using SGDQA') {
          steps {
            sh 'cd examples/nlp/dialogue && \
            python dialogue.py \
            model.dataset.data_dir=/home/TestData/nlp/sgd_small \
            model.dataset.dialogues_example_dir=sgd_gen_bert_outputs \
            model.dataset.task_name=debug_sample \
            trainer.max_steps=1 \
            trainer.max_epochs=1 \
            model.train_ds.batch_size=2 \
            model.validation_ds.batch_size=2 \
            model.test_ds.batch_size=2 \
            model.dataset.num_tasks=6 \
            model.nemo_path=null \
            trainer.val_check_interval=0.0 \
            trainer.devices=[0] \
            model.dataset.use_cache=false \
            model.language_model.pretrained_model_name=bert-base-cased \
            trainer.accelerator=gpu \
            exp_manager=null  && \
            rm -rf sgd_gen_bert_outputs'
          }
        }
        stage('Intent and slot classification using IntentSlotClassificationModel') {
          steps {
            sh 'cd examples/nlp/dialogue && \
            python dialogue.py \
            model.dataset.data_dir=/home/TestData/nlp/processed_assistant \
            model.dataset.dialogues_example_dir=sgd_gen_bert_intent_classification_outputs \
            model.dataset.task=assistant \
            trainer.max_steps=1 \
            trainer.max_epochs=1 \
            model.train_ds.batch_size=2 \
            model.validation_ds.batch_size=2 \
            model.test_ds.batch_size=2 \
            model.nemo_path=null \
            trainer.val_check_interval=0.0 \
            trainer.devices=[0] \
            model.dataset.use_cache=false \
            model.language_model.pretrained_model_name=bert-base-uncased \
            trainer.accelerator=gpu \
            exp_manager=null  && \
            rm -rf sgd_gen_bert_intent_classification_outputs'
          }
        }
        stage('Intent classification using ZeroShotIntentModel') {
          steps {
            sh 'cd examples/nlp/dialogue && \
            python dialogue.py \
            do_training=False \
            model.dataset.data_dir=/home/TestData/nlp/drive_thru_revised \
            model.original_nemo_checkpoint=/home/TestData/nlp/drive_thru_revised/zeroshotintent_en_bert_base_uncased.nemo \
            model.dataset.dialogues_example_dir=sgd_gen_zero_shot_intent_classification_outputs \
            model.dataset.task=zero_shot \
            model.dataset.prompt_template="This example is" \
            trainer.max_steps=1 \
            trainer.max_epochs=1 \
            model.train_ds.batch_size=2 \
            model.validation_ds.batch_size=2 \
            model.test_ds.batch_size=2 \
            model.nemo_path=null \
            trainer.val_check_interval=0.0 \
            trainer.devices=[1] \
            model.dataset.use_cache=false \
            model.language_model.pretrained_model_name=bert-base-uncased \
            trainer.accelerator=gpu \
            exp_manager=null  && \
            rm -rf sgd_gen_zero_shot_intent_classification_outputs'
          }
        }
        stage('Design Intent classification using ZeroShotIntentModel') {
          steps {
            sh 'cd examples/nlp/dialogue && \
            python dialogue.py \
            do_training=False \
            model.dataset.data_dir=/home/TestData/nlp/design_dataset \
            model.original_nemo_checkpoint=/home/TestData/nlp/drive_thru_revised/zeroshotintent_en_bert_base_uncased.nemo \
            model.dataset.dialogues_example_dir=design_zero_shot_intent_classification_outputs \
            model.dataset.task=design \
            model.dataset.prompt_template="This example is related to" \
            model.library=megatron \
            trainer.max_steps=1 \
            trainer.max_epochs=1 \
            model.train_ds.batch_size=2 \
            model.validation_ds.batch_size=2 \
            model.test_ds.batch_size=2 \
            model.nemo_path=null \
            trainer.val_check_interval=0.0 \
            trainer.devices=[1] \
            model.dataset.use_cache=false \
            model.language_model.pretrained_model_name=bert-base-uncased \
            trainer.accelerator=gpu \
            exp_manager=null  && \
            rm -rf design_zero_shot_intent_classification_outputs'
          }
        }
        stage('Design Intent classification using ZeroShotIntentModel BART Classifier') {
          steps {
            sh 'cd examples/nlp/dialogue && \
            python dialogue.py \
            do_training=False \
            model.dataset.data_dir=/home/TestData/nlp/design_dataset \
            model.original_nemo_checkpoint=/home/TestData/nlp/drive_thru_revised/zeroshotintent_en_bert_base_uncased.nemo \
            model.dataset.dialogues_example_dir=design_zero_shot_intent_classification_bart_outputs \
            model.dataset.task=design \
            model.dataset.prompt_template="This example is related to" \
            model.library=huggingface \
            trainer.devices=[1] \
            model.dataset.use_cache=false \
            model.language_model.pretrained_model_name=bert-base-uncased \
            trainer.accelerator=gpu \
            exp_manager=null  && \
            rm -rf design_zero_shot_intent_classification_bart_outputs'
          }
        }
        stage('Design Intent classification using DialogueNearestNeighbourModel') {
          steps {
            sh 'cd examples/nlp/dialogue && \
            python dialogue.py \
            do_training=False \
            model.dataset.data_dir=/home/TestData/nlp/design_dataset \
            model.dataset.dialogues_example_dir=design_dialogue_nearest_neighbour_classification_outputs \
            model.dataset.task=design \
            model.dataset.prompt_template="" \
            model.library=huggingface \
            trainer.devices=[0] \
            model.dataset.use_cache=false \
            model.language_model.pretrained_model_name=sentence-transformers/all-MiniLM-L6-v2 \
            trainer.accelerator=gpu \
            exp_manager=null  && \
            rm -rf design_dialogue_nearest_neighbour_classification_outputs'
          }
        }
      }
    }
    stage('L2: Dialogue Generation') {
      when {
        anyOf {
          branch 'main'
          changeRequest target: 'main'
        }
      }
      failFast true
      parallel {
        stage('Dialogue: Answer Extender using DialogueS2SGenerationModel') {
          steps {
            sh 'cd examples/nlp/dialogue && \
            python dialogue.py \
            do_training=False \
            model.dataset.data_dir=/home/TestData/nlp/ms-marco-qa \
            model.dataset.dialogues_example_dir=answer_extender_s2s \
            model.dataset.task=ms_marco \
            model.library=huggingface \
            model.dataset.debug_mode=True \
            trainer.max_steps=1 \
            trainer.max_epochs=1 \
            model.train_ds.batch_size=2 \
            model.validation_ds.batch_size=2 \
            model.test_ds.batch_size=2 \
            model.nemo_path=null \
            trainer.val_check_interval=0.0 \
            trainer.devices=[1] \
            model.dataset.use_cache=false \
            model.language_model.pretrained_model_name=facebook/bart-large \
            trainer.accelerator=gpu \
            exp_manager=null  && \
            rm -rf answer_extender_s2s'
          }
        }
        stage('Dialogue: SGD Based Answer Extender using DialogueS2SGenerationModel') {
          steps {
            sh 'cd examples/nlp/dialogue && \
            python dialogue.py \
            do_training=False \
            model.dataset.data_dir=/home/TestData/nlp/sgd_small \
            model.dataset.dialogues_example_dir=sgd_answer_extender_s2s \
            model.dataset.task_name=debug_sample \
            model.dataset.task=sgd_generation \
            model.dataset.input_field=utterance+system_actions \
            model.dataset.output_field=system_utterance \
            model.dataset.use_cache=false \
            model.dataset.system_utterance=next_turn \
            model.dataset.debug_mode=True \
            model.dataset.prompt_template=slots_values \
            model.library=huggingface \
            trainer.max_steps=1 \
            trainer.max_epochs=1 \
            model.train_ds.batch_size=2 \
            model.validation_ds.batch_size=2 \
            model.test_ds.batch_size=2 \
            model.nemo_path=null \
            trainer.val_check_interval=0.0 \
            trainer.devices=[0] \
            model.language_model.pretrained_model_name=facebook/bart-large \
            trainer.accelerator=gpu \
            exp_manager=null  && \
            rm -rf sgd_answer_extender_s2s'
          }
        }
      }
    }
//     stage('L2: Dialogue Generation Part 2') {
//       when {
//         anyOf {
//           branch 'main'
//           changeRequest target: 'main'
//         }
//       }
//       failFast true
//       parallel {
//         stage('Dialogue: Answer Extender using DialogueGPTGenerationModel') {
//           steps {
//             sh 'cd examples/nlp/dialogue && \
//             python dialogue.py \
//             do_training=False \
//             model.dataset.data_dir=/home/TestData/nlp/ms-marco-qa \
//             model.dataset.dialogues_example_dir=answer_extender \
//             model.library=huggingface \
//             model.dataset.task=ms_marco \
//             model.dataset.debug_mode=True \
//             trainer.val_check_interval=0.0 \
//             trainer.devices=[0] \
//             model.dataset.use_cache=false \
//             model.language_model.pretrained_model_name=gpt2 \
//             trainer.accelerator=gpu \
//             exp_manager=null  && \
//             rm -rf answer_extender'
//           }
//         }
//       }
//     }
    stage('L2: COPY') {
      when {
        anyOf {
          branch 'main'
          changeRequest target: 'main'
        }
      }
      failFast true
      parallel {
        stage('Dialogue: Answer Extender using DialogueGPTGenerationModel') {
          steps {
            sh 'cd examples/nlp/dialogue && \
            python dialogue.py \
            do_training=False \
            model.dataset.data_dir=/home/TestData/nlp/ms-marco-qa \
            model.dataset.dialogues_example_dir=answer_extender \
            model.library=huggingface \
            model.dataset.task=ms_marco \
            model.dataset.debug_mode=True \
            trainer.val_check_interval=0.0 \
            trainer.devices=[0] \
            model.dataset.use_cache=false \
            model.language_model.pretrained_model_name=gpt2 \
            trainer.accelerator=gpu \
            exp_manager=null  && \
            rm -rf answer_extender'
          }
        }
      }
    }
    stage('L2: Duplex Text Normalization') {
      when {
        anyOf {
          branch 'main'
          changeRequest target: 'main'
        }
      }
      failFast true
      parallel {
        stage('Duplex Text Normalization with Tarred dataset') {
          steps {
            sh 'cd examples/nlp/duplex_text_normalization && \
            python duplex_text_normalization_train.py \
            data.validation_ds.data_path=/home/TestData/nlp/duplex_text_norm/small_test.tsv \
            mode=tn \
            lang=en \
            tagger_model.do_training=false \
            decoder_model.transformer=t5-small \
            data.validation_ds.batch_size=2 \
            data.train_ds.use_cache=false \
            data.validation_ds.use_cache=false \
            data.test_ds.batch_size=2 \
            data.train_ds.decoder_data_augmentation=false \
            data.train_ds.num_workers=2 \
            decoder_trainer.devices=[0,1] \
            decoder_trainer.accelerator="gpu" \
            data.train_ds.use_tarred_dataset=true \
            +decoder_trainer.fast_dev_run=true \
            decoder_exp_manager.create_checkpoint_callback=false \
            data.train_ds.tar_metadata_file=/home/TestData/nlp/duplex_text_norm/tarred_small/metadata.json \
            data.test_ds.use_cache=false \
            data.test_ds.data_path=/home/TestData/nlp/duplex_text_norm/small_test.tsv'
          }
        }
      }
    }
    // Runs out of memory on the 12G TITAN V (GPU 0 on main CI)
    // TODO: add when megatron bert is supported again in NeMo
    // stage('L2: MegaBERT Token Classification') {
    //   when {
    //     anyOf {
    //       branch 'main'
    //       changeRequest target: 'main'
    //     }
    //   }
    //   failFast true
    //   steps {
    //     sh 'cd examples/nlp/token_classification && \
    //     python token_classification_train.py \
    //     model.dataset.data_dir=/home/TestData/nlp/token_classification_punctuation/ \
    //     model.language_model.pretrained_model_name=megatron-bert-345m-uncased \
    //     model.train_ds.batch_size=10 \
    //     model.dataset.max_seq_length=50 \
    //     model.dataset.use_cache=false \
    //     trainer.accelerator=gpu \
    //     trainer.strategy=ddp \
    //     trainer.precision=16 \
    //     trainer.devices=[1] \
    //     trainer.accelerator="gpu" \
    //     +trainer.fast_dev_run=true \
    //     exp_manager=null'
    //   }
    // }

    stage('L2: BERT Text Classification') {
      when {
        anyOf {
          branch 'main'
          changeRequest target: 'main'
        }
      }
      failFast true
      parallel {
        stage ('Text Classification with BERT Test') {
          steps {
            sh 'cd examples/nlp/text_classification && \
            python text_classification_with_bert.py \
            model.dataset.num_classes=6 \
            model.train_ds.file_path=/home/TestData/nlp/retail_text_classification/train.tsv \
            model.validation_ds.file_path=/home/TestData/nlp/retail_text_classification/dev.tsv \
            model.language_model.pretrained_model_name=distilbert-base-uncased \
            model.train_ds.batch_size=10 \
            model.dataset.max_seq_length=50 \
            model.dataset.use_cache=false \
            trainer.devices=[0] \
            trainer.accelerator="gpu" \
            +trainer.fast_dev_run=true \
            exp_manager=null'
          }
        }
      }
    }

    stage('L2: Parallel BERT Question-Answering SQUAD v1.1 & v2.0') {
      when {
        anyOf {
          branch 'main'
          changeRequest target: 'main'
        }
      }
      failFast true
      parallel {
        stage('BERT SQUAD 1.1') {
          // Cannot do fast_dev_run because squad needs whole dev dataset
          steps {
            sh 'cd examples/nlp/question_answering && \
            python question_answering.py \
            model.train_ds.file=/home/TestData/nlp/squad_mini/v1.1/train-v1.1.json \
            model.dataset.use_cache=false \
            model.validation_ds.file=/home/TestData/nlp/squad_mini/v1.1/dev-v1.1.json \
            model.test_ds.file=/home/TestData/nlp/squad_mini/v1.1/dev-v1.1.json \
            model.train_ds.batch_size=2 \
            model.train_ds.num_samples=2 \
            model.validation_ds.batch_size=2 \
            model.validation_ds.num_samples=2 \
            model.test_ds.num_samples=2 \
            model.test_ds.batch_size=2 \
            trainer.max_epochs=1 \
            trainer.max_steps=1 \
            model.language_model.pretrained_model_name=bert-base-uncased \
            model.dataset.version_2_with_negative=false \
            trainer.precision=16 \
            trainer.devices=[0] \
            trainer.accelerator="gpu" \
            exp_manager=null'
          }
        }
        stage('BERT SQUAD 2.0') {
          // Cannot do fast_dev_run because squad needs whole dev dataset
          steps {
            sh 'cd examples/nlp/question_answering && \
            python question_answering.py \
            model.train_ds.file=/home/TestData/nlp/squad_mini/v2.0/train-v2.0.json \
            model.dataset.use_cache=false \
            model.train_ds.batch_size=2 \
            model.train_ds.num_samples=2 \
            model.validation_ds.batch_size=2 \
            model.validation_ds.num_samples=2 \
            trainer.max_epochs=1 \
            trainer.max_steps=1 \
            model.validation_ds.file=/home/TestData/nlp/squad_mini/v2.0/dev-v2.0.json \
            model.language_model.pretrained_model_name=bert-base-uncased \
            model.dataset.version_2_with_negative=true \
            trainer.precision=16 \
            trainer.devices=[1] \
            trainer.accelerator="gpu" \
            exp_manager=null'
          }
        }
      }
    }

    stage('L2: Parallel BART Question-Answering SQUAD v1.1 & v2.0') {
      when {
        anyOf {
          branch 'main'
          changeRequest target: 'main'
        }
      }
      failFast true
      parallel {
        stage('BART SQUAD 1.1') {
          // Cannot do fast_dev_run because squad needs whole dev dataset
          steps {
            sh 'cd examples/nlp/question_answering && \
            python question_answering.py \
            model.train_ds.file=/home/TestData/nlp/squad_mini/v1.1/train-v1.1.json \
            model.dataset.use_cache=false \
            model.dataset.check_if_answer_in_context=false \
            model.validation_ds.file=/home/TestData/nlp/squad_mini/v1.1/dev-v1.1.json \
            model.test_ds.file=/home/TestData/nlp/squad_mini/v1.1/dev-v1.1.json \
            model.train_ds.batch_size=2 \
            model.train_ds.num_samples=2 \
            model.validation_ds.batch_size=2 \
            model.validation_ds.num_samples=2 \
            model.test_ds.num_samples=2 \
            model.test_ds.batch_size=2 \
            trainer.max_epochs=1 \
            trainer.max_steps=1 \
            model.language_model.pretrained_model_name=facebook/bart-base \
            model.dataset.version_2_with_negative=false \
            trainer.precision=16 \
            trainer.devices=[0] \
            trainer.accelerator="gpu" \
            exp_manager=null'
          }
        }
        stage('BART SQUAD 2.0') {
          // Cannot do fast_dev_run because squad needs whole dev dataset
          steps {
            sh 'cd examples/nlp/question_answering && \
            python question_answering.py \
            model.train_ds.file=/home/TestData/nlp/squad_mini/v2.0/train-v2.0.json \
            model.dataset.use_cache=false \
            model.dataset.check_if_answer_in_context=false \
            model.train_ds.batch_size=2 \
            model.train_ds.num_samples=2 \
            model.validation_ds.batch_size=2 \
            model.validation_ds.num_samples=2 \
            trainer.max_epochs=1 \
            trainer.max_steps=1 \
            model.validation_ds.file=/home/TestData/nlp/squad_mini/v2.0/dev-v2.0.json \
            model.language_model.pretrained_model_name=facebook/bart-base \
            model.dataset.version_2_with_negative=true \
            trainer.precision=16 \
            trainer.devices=[1] \
            trainer.accelerator="gpu" \
            exp_manager=null'
          }
        }
      }
    }

    stage('L2: Parallel GPT2 Question-Answering SQUAD v1.1 & v2.0') {
      when {
        anyOf {
          branch 'main'
          changeRequest target: 'main'
        }
      }
      failFast true
      parallel {
        stage('GPT2 SQUAD 1.1') {
          // Cannot do fast_dev_run because squad needs whole dev dataset
          steps {
            sh 'cd examples/nlp/question_answering && \
            python question_answering.py \
            model.train_ds.file=/home/TestData/nlp/squad_mini/v1.1/train-v1.1.json \
            model.dataset.use_cache=false \
            model.dataset.check_if_answer_in_context=false \
            model.validation_ds.file=/home/TestData/nlp/squad_mini/v1.1/dev-v1.1.json \
            model.test_ds.file=/home/TestData/nlp/squad_mini/v1.1/dev-v1.1.json \
            model.train_ds.batch_size=2 \
            model.train_ds.num_samples=2 \
            model.validation_ds.batch_size=2 \
            model.validation_ds.num_samples=2 \
            model.test_ds.num_samples=2 \
            model.test_ds.batch_size=2 \
            trainer.max_epochs=1 \
            trainer.max_steps=1 \
            model.language_model.pretrained_model_name=gpt2 \
            model.dataset.version_2_with_negative=false \
            trainer.precision=16 \
            trainer.devices=[0] \
            trainer.accelerator="gpu" \
            exp_manager=null'
          }
        }
        stage('GPT2 SQUAD 2.0') {
          // Cannot do fast_dev_run because squad needs whole dev dataset
          steps {
            sh 'cd examples/nlp/question_answering && \
            python question_answering.py \
            model.train_ds.file=/home/TestData/nlp/squad_mini/v2.0/train-v2.0.json \
            model.dataset.use_cache=false \
            model.dataset.check_if_answer_in_context=false \
            model.train_ds.batch_size=2 \
            model.train_ds.num_samples=2 \
            model.validation_ds.batch_size=2 \
            model.validation_ds.num_samples=2 \
            trainer.max_epochs=1 \
            trainer.max_steps=1 \
            model.validation_ds.file=/home/TestData/nlp/squad_mini/v2.0/dev-v2.0.json \
            model.language_model.pretrained_model_name=gpt2 \
            model.dataset.version_2_with_negative=true \
            trainer.precision=16 \
            trainer.devices=[1] \
            trainer.accelerator="gpu" \
            exp_manager=null'
          }
        }
      }
    }

    stage('L2: Intent and Slot Classification Tasks') {
      when {
        anyOf {
          branch 'main'
          changeRequest target: 'main'
        }
      }
      failFast true
      parallel {
        stage('L2: Intent and Slot Classification') {
          steps {
            sh 'cd examples/nlp/intent_slot_classification && \
            python intent_slot_classification.py \
            model.data_dir=/home/TestData/nlp/retail \
            model.validation_ds.prefix=dev \
            model.test_ds.prefix=dev \
            trainer.devices=[0] \
            trainer.accelerator="gpu" \
            +trainer.fast_dev_run=true \
            exp_manager.exp_dir=checkpoints'
            sh 'rm -rf checkpoints'
          }
        }
        stage('L2: Multi-Label Intent and Slot Classification') {
          steps {
            sh 'cd examples/nlp/intent_slot_classification && \
            python multi_label_intent_slot_classification.py \
            model.data_dir=/home/TestData/nlp/new_multiatis \
            model.validation_ds.prefix=dev \
            model.test_ds.prefix=dev \
            trainer.devices=[0] \
            +trainer.fast_dev_run=true \
            exp_manager.exp_dir=checkpoints2'
            sh 'rm -rf checkpoints2'
          }
        }
      }
    }

    // TODO: add when megatron-bert is supported again
    // stage('L2: Model Parallel Size 2 Megatron Text Classification') {
    //   when {
    //     anyOf{
    //       branch 'main'
    //       changeRequest target: 'main'
    //     }
    //   }
    //   failFast true
    //   steps{
    //     sh 'cd examples/nlp/text_classification && \
    //     python text_classification_with_bert.py \
    //     trainer.devices=[0,1] \
    //     trainer.accelerator="gpu" \
    //     trainer.num_nodes=1 \
    //     trainer.precision=16 \
    //     trainer.gradient_clip_val=1.0 \
    //     +trainer.fast_dev_run=true \
    //     model.dataset.num_classes=6 \
    //     model.train_ds.file_path=/home/TestData/nlp/retail_text_classification/train.tsv \
    //     model.train_ds.batch_size=4 \
    //     model.language_model.pretrained_model_name=megatron-bert-uncased \
    //     model.language_model.config_file=/home/TestData/nlp/mp_2_bert_toy/config.json \
    //     model.language_model.lm_checkpoint=/home/TestData/nlp/mp_2_bert_toy/iter_2000000 \
    //     model.nemo_path=null \
    //     ~model.infer_samples \
    //     exp_manager=null'
    //   }
    // }

    // stage('L2: Model Parallel Size 2 Megatron Autoresume') {
    //   when {
    //     anyOf{
    //       branch 'main'
    //       changeRequest target: 'main'
    //     }
    //   }
    //   failFast true
    //   steps{
    //     sh 'cd examples/nlp/text_classification && \
    //     python text_classification_with_bert.py \
    //     trainer.devices=[0,1] \
    //     trainer.accelerator="gpu" \
    //     trainer.num_nodes=1 \
    //     trainer.precision=16 \
    //     trainer.gradient_clip_val=1.0 \
    //     trainer.max_epochs=1 \
    //     +trainer.fast_dev_run=true \
    //     model.dataset.num_classes=6 \
    //     model.train_ds.file_path=/home/TestData/nlp/retail_text_classification/train.tsv \
    //     model.train_ds.batch_size=4 \
    //     model.language_model.pretrained_model_name=megatron-bert-uncased \
    //     model.language_model.config_file=/home/TestData/nlp/mp_2_bert_toy/config.json \
    //     model.language_model.lm_checkpoint=/home/TestData/nlp/mp_2_bert_toy/iter_2000000 \
    //     model.nemo_path=null \
    //     ~model.infer_samples \
    //     +exp_manager.explicit_log_dir=/home/TestData/nlp/mp_autoresume \
    //     +exp_manager.resume_if_exists=true'
    //   }
    // }

    // stage('L2: Model Parallel Size 2 Megatron Evaluation from .nemo') {
    //   when {
    //     anyOf{
    //       branch 'main'
    //       changeRequest target: 'main'
    //     }
    //   }
    //   failFast true
    //   steps{
    //     sh 'cd examples/nlp/text_classification && \
    //     python model_parallel_text_classification_evaluation.py \
    //     trainer.devices=[0,1] \
    //     trainer.accelerator="gpu" \
    //     trainer.num_nodes=1 \
    //     model.dataset.num_classes=6 \
    //     model.test_ds.file_path=/home/TestData/nlp/retail_text_classification/dev.tsv \
    //     model.nemo_path=/home/TestData/nlp/mp_2_nemo/retail_text_class_350M.nemo \
    //     exp_manager=null'
    //   }
    // }

    // stage('L2: Model Parallel Size 2 Megatron Train from .nemo') {
    //   when {
    //     anyOf{
    //       branch 'main'
    //       changeRequest target: 'main'
    //     }
    //   }
    //   failFast true
    //   steps{
    //     sh 'cd examples/nlp/token_classification && \
    //     python token_classification_train.py \
    //     pretrained_model=/home/TestData/nlp/mp_2_nemo/ner_350M.nemo \
    //     model.dataset.data_dir=/home/TestData/nlp/ner/ \
    //     model.train_ds.batch_size=2 \
    //     model.dataset.use_cache=false \
    //     trainer.devices=[0,1] \
    //     trainer.accelerator="gpu" \
    //     +trainer.fast_dev_run=true \
    //     model.dataset.class_balancing="weighted_loss" \
    //     exp_manager=null'
    //   }
    // }

    stage('L2: Parallel NLP Examples 2') {
      when {
        anyOf {
          branch 'main'
          changeRequest target: 'main'
        }
      }
      failFast true
      parallel {
        stage ('NER finetuning from pretrained Test') {
          steps {
            sh 'cd examples/nlp/token_classification && \
            python token_classification_train.py \
            pretrained_model=ner_en_bert \
            model.dataset.data_dir=/home/TestData/nlp/ner/ \
            model.train_ds.batch_size=2 \
            model.dataset.use_cache=false \
            trainer.devices=[0] \
            trainer.accelerator="gpu" \
            +trainer.fast_dev_run=true \
            model.dataset.class_balancing="weighted_loss" \
            exp_manager.exp_dir=null'
          }
        }
        stage ('Punctuation and capitalization finetuning from pretrained test') {
          steps {
            sh 'cd examples/nlp/token_classification && \
            data_dir="$(mktemp -d -p "$(pwd)")" && \
            cp /home/TestData/nlp/token_classification_punctuation/*.txt "${data_dir}"/ && \
            python punctuation_capitalization_train_evaluate.py \
              pretrained_model=punctuation_en_bert \
              model.train_ds.ds_item="${data_dir}" \
              model.validation_ds.ds_item="${data_dir}" \
              model.test_ds.ds_item="${data_dir}" \
              +model.train_ds.use_cache=false \
              +model.validation_ds.use_cache=false \
              +model.test_ds.use_cache=false \
              trainer.devices=[1] \
              trainer.accelerator="gpu" \
              +trainer.fast_dev_run=true \
              exp_manager.exp_dir=null && \
            rm -rf "${data_dir}"'
          }
        }
        stage ('NER with TurkuNLP/bert-base-finnish-cased-v1') {
          steps {
            sh 'cd examples/nlp/token_classification && \
            python token_classification_train.py \
            model.dataset.data_dir=/home/TestData/nlp/token_classification_punctuation/ \
            trainer.devices=[0] \
            trainer.accelerator="gpu" \
            +trainer.fast_dev_run=true \
            model.dataset.use_cache=false \
            model.language_model.pretrained_model_name="TurkuNLP/bert-base-finnish-cased-v1" \
            exp_manager.exp_dir=null'
          }
        }
        stage('Evaluation script for Token Classification') {
          steps {
            sh 'python examples/nlp/token_classification/token_classification_evaluate.py \
            model.dataset.data_dir=/home/TestData/nlp/ner/ \
            model.dataset.use_cache=false \
            pretrained_model=/home/TestData/nlp/pretrained_models/NER_Model_with_BERT_base_uncased.nemo'
          }
        }
        stage('Evaluation script for Punctuation') {
          steps {
            sh 'data_dir="$(mktemp -d -p "$(pwd)")" && \
            cp /home/TestData/nlp/token_classification_punctuation/*.txt "${data_dir}"/ && \
            python examples/nlp/token_classification/punctuation_capitalization_train_evaluate.py \
              +do_training=false \
              +do_testing=true \
              model.test_ds.ds_item="${data_dir}" \
              ~model.train_ds \
              ~model.validation_ds \
              +model.test_ds.use_cache=false \
              pretrained_model=/home/TestData/nlp/pretrained_models/Punctuation_Capitalization_with_DistilBERT_base_uncased.nemo && \
            rm -rf "${data_dir}"'
          }
        }
        stage('L2: Punctuation & Capitalization, 2GPUs with DistilBERT, Fine-tuning on different data') {
          steps {
            sh 'cd examples/nlp/token_classification && \
            output_dir="$(mktemp -d -p "$(pwd)")" && \
            tmp_data_dir="$(mktemp -d -p "$(pwd)")" && \
            cp /home/TestData/nlp/token_classification_punctuation/*.txt "${tmp_data_dir}"/ && \
            python punctuation_capitalization_train_evaluate.py \
              model.train_ds.use_tarred_dataset=false \
              model.train_ds.ds_item="${tmp_data_dir}" \
              model.validation_ds.ds_item="${tmp_data_dir}" \
              model.test_ds.ds_item="${tmp_data_dir}" \
              model.language_model.pretrained_model_name=distilbert-base-uncased \
              +model.train_ds.use_cache=false \
              +model.validation_ds.use_cache=false \
              +model.test_ds.use_cache=false \
              trainer.devices=[0,1] \
              trainer.accelerator="gpu" \
              trainer.strategy=ddp \
              trainer.max_epochs=1 \
              +exp_manager.explicit_log_dir="${output_dir}" \
              +do_testing=true && \
            tmp_data_dir_2="$(mktemp -d -p "$(pwd)")" && \
            mv "${tmp_data_dir}"/* "${tmp_data_dir_2}" && \
            rm -rf "${tmp_data_dir}" && \
            python punctuation_capitalization_train_evaluate.py \
              model.train_ds.use_tarred_dataset=false \
              model.train_ds.ds_item="${tmp_data_dir_2}" \
              model.validation_ds.ds_item="${tmp_data_dir_2}" \
              model.test_ds.ds_item="${tmp_data_dir_2}" \
              pretrained_model="${output_dir}/checkpoints/Punctuation_and_Capitalization.nemo" \
              +model.train_ds.use_cache=false \
              +model.validation_ds.use_cache=false \
              +model.test_ds.use_cache=false \
              trainer.devices=[0,1] \
              trainer.accelerator="gpu" \
              trainer.strategy=ddp \
              trainer.max_epochs=1 \
              exp_manager=null && \
            rm -rf /workspace/NeMo/examples/nlp/token_classification/nemo_experiments \
              "${tmp_data_dir_2}" \
              "${output_dir}"'
          }
        }
      }
    }
    stage('Punctuation & Capitalization tarred dataset') {
      when {
        anyOf {
          branch 'main'
          changeRequest target: 'main'
        }
      }
      failFast true
      stages {
        stage('create and use tarred dataset') {
          steps {
            sh 'data_dir="$(mktemp -d -p "$(pwd)")" && \
            cp -r /home/TestData/nlp/token_classification_punctuation/*.txt \
              /home/TestData/nlp/token_classification_punctuation/wmt_wiki_10000 \
              "${data_dir}"/ && \
            usual_data=${data_dir}/wmt_wiki_10000 && \
            output_dir="$(mktemp -d -p "$(pwd)")" && \
            tarred_data=${output_dir}/train_tarred && \
            tokens_in_batch=2000 && \
            max_seq_length=512 && \
            lm_model=distilbert-base-uncased && \
            python examples/nlp/token_classification/data/create_punctuation_capitalization_tarred_dataset.py \
              --text ${usual_data}/input.txt \
              --labels ${usual_data}/labels.txt \
              --output_dir ${tarred_data} \
              --tokens_in_batch ${tokens_in_batch} \
              --max_seq_length 512 \
              --lines_per_dataset_fragment 2000 \
              --num_batches_per_tarfile 5 \
              --tar_file_prefix punctuation_capitalization \
              --tokenizer_name ${lm_model} \
              --use_fast_tokenizer \
              --pad_label O \
              --n_jobs 3 && \
            echo "Number of tarred files in dataset:" && \
            ls ${tarred_data}/*.tar | wc -l && \
            echo "Label id files in dataset:" && \
            ls ${tarred_data}/*.csv && \
            metadata_file=${tarred_data}/metadata.punctuation_capitalization.tokens${tokens_in_batch}.max_seq_length${max_seq_length}.${lm_model}.json && \
            python examples/nlp/token_classification/punctuation_capitalization_train_evaluate.py \
              model.validation_ds.ds_item="${data_dir}" \
              model.test_ds.ds_item="${data_dir}" \
              model.train_ds.ds_item=${tarred_data} \
              model.language_model.pretrained_model_name=${lm_model} \
              model.train_ds.use_tarred_dataset=true \
              model.train_ds.tar_metadata_file=${metadata_file} \
              +model.train_ds.use_cache=false \
              +model.validation_ds.use_cache=false \
              +model.test_ds.use_cache=false \
              trainer.devices=[0,1] \
              trainer.accelerator="gpu" \
              trainer.strategy=ddp \
              trainer.max_epochs=1 \
              +exp_manager.explicit_log_dir=${output_dir}/output && \
            rm -rf "${output_dir}" "${data_dir}"'
          }
        }
      }
    }
    stage('Punctuation & Capitalization, Different ways of passing labels to model') {
      when {
        anyOf {
          branch 'main'
          changeRequest target: 'main'
        }
      }
      failFast true
      stages {
        stage('Punctuation & Capitalization, Using model.common_datasest_parameters.label_vocab_dir') {
          steps {
            sh 'cd examples/nlp/token_classification && \
            work_dir="$(mktemp -d -p "$(pwd)")" && \
            label_vocab_dir="${work_dir}/labels" && \
            mkdir -p ${label_vocab_dir} && \
            data_dir="${work_dir}/data" && \
            mkdir -p "${data_dir}" && \
            cp /home/TestData/nlp/token_classification_punctuation/*.txt "${data_dir}" && \
            output_dir="${work_dir}/output" && \
            mkdir -p "${output_dir}" && \
            punct_label_vocab="${label_vocab_dir}/punct_label_vocab.csv" && \
            capit_label_vocab="${label_vocab_dir}/capit_label_vocab.csv" && \
            printf "O\n,\n.\n?\n" > "${punct_label_vocab}" && \
            printf "O\nU\n" > "${capit_label_vocab}" && \
            python punctuation_capitalization_train_evaluate.py \
              model.train_ds.use_tarred_dataset=false \
              model.train_ds.ds_item="${data_dir}" \
              model.validation_ds.ds_item="${data_dir}" \
              model.test_ds.ds_item="${data_dir}" \
              model.language_model.pretrained_model_name=distilbert-base-uncased \
              model.common_dataset_parameters.label_vocab_dir="${label_vocab_dir}" \
              model.class_labels.punct_labels_file="$(basename "${punct_label_vocab}")" \
              model.class_labels.capit_labels_file="$(basename "${capit_label_vocab}")" \
              +model.train_ds.use_cache=false \
              +model.validation_ds.use_cache=false \
              +model.test_ds.use_cache=false \
              trainer.devices=[0,1] \
              trainer.strategy=ddp \
              trainer.max_epochs=1 \
              +exp_manager.explicit_log_dir="${output_dir}" \
              +do_testing=false && \
            python punctuation_capitalization_train_evaluate.py \
              +do_training=false \
              +do_testing=true \
              ~model.train_ds \
              ~model.validation_ds \
              model.test_ds.ds_item="${data_dir}" \
              pretrained_model="${output_dir}/checkpoints/Punctuation_and_Capitalization.nemo" \
              +model.train_ds.use_cache=false \
              +model.validation_ds.use_cache=false \
              +model.test_ds.use_cache=false \
              trainer.devices=[0,1] \
              trainer.strategy=ddp \
              trainer.max_epochs=1 \
              exp_manager=null && \
            rm -rf "${work_dir}"'
          }
        }
        stage('Punctuation & Capitalization, Using model.common_datasest_parameters.{punct,capit}_label_ids') {
          steps {
            sh 'cd examples/nlp/token_classification && \
            work_dir="$(mktemp -d -p "$(pwd)")" && \
            output_dir="${work_dir}/output" && \
            mkdir -p "${output_dir}" && \
            data_dir="${work_dir}/data" && \
            mkdir -p "${data_dir}" && \
            cp /home/TestData/nlp/token_classification_punctuation/*.txt "${data_dir}" && \
            conf_name=punctuation_capitalization_config_with_ids && \
            cp conf/punctuation_capitalization_config.yaml "${work_dir}/${conf_name}.yaml" && \
            sed -i $\'s/punct_label_ids: null/punct_label_ids: {O: 0, \\\',\\\': 1, .: 2, \\\'?\\\': 3}/\' \
              "${work_dir}/${conf_name}.yaml" && \
            sed -i $\'s/capit_label_ids: null/capit_label_ids: {O: 0, U: 1}/\' \
              "${work_dir}/${conf_name}.yaml" && \
            python punctuation_capitalization_train_evaluate.py \
              --config-path "${work_dir}" \
              --config-name "${conf_name}" \
              model.train_ds.use_tarred_dataset=false \
              model.train_ds.ds_item="${data_dir}" \
              model.validation_ds.ds_item="${data_dir}" \
              model.test_ds.ds_item="${data_dir}" \
              model.language_model.pretrained_model_name=distilbert-base-uncased \
              +model.train_ds.use_cache=false \
              +model.validation_ds.use_cache=false \
              +model.test_ds.use_cache=false \
              trainer.devices=[0,1] \
              trainer.strategy=ddp \
              trainer.max_epochs=1 \
              +exp_manager.explicit_log_dir="${output_dir}" \
              +do_testing=false && \
            python punctuation_capitalization_train_evaluate.py \
              +do_training=false \
              +do_testing=true \
              ~model.train_ds \
              ~model.validation_ds \
              model.test_ds.ds_item="${data_dir}" \
              pretrained_model="${output_dir}/checkpoints/Punctuation_and_Capitalization.nemo" \
              +model.train_ds.use_cache=false \
              +model.validation_ds.use_cache=false \
              +model.test_ds.use_cache=false \
              trainer.devices=[0,1] \
              trainer.strategy=ddp \
              trainer.max_epochs=1 \
              exp_manager=null && \
            rm -rf "${work_dir}"'
          }
        }
      }
    }
    stage('Punctuation & Capitalization inference') {
      when {
        anyOf {
          branch 'main'
          changeRequest target: 'main'
        }
      }
      failFast true
      stages {
        stage('Restore punctuation and capitalization in long text') {
          steps {
            sh 'output_dir="$(mktemp -d -p "$(pwd)")" && \
            python examples/nlp/token_classification/punctuate_capitalize_infer.py \
              --input_manifest /home/TestData/nlp/token_classification_punctuation/iwslt_tst2019.manifest \
              --output_text "${output_dir}/iwslt_inference_result.txt" \
              --max_seq_length 92 \
              --step 8 \
              --margin 16 \
              --pretrained_name punctuation_en_bert \
              --batch_size 32 && \
            rm -rf "${output_dir}"'
          }
        }
      }
    }

    stage('L2: Parallel Pretraining BERT pretraining from Text/Preprocessed') {
      when {
        anyOf {
          branch 'main'
          changeRequest target: 'main'
        }
      }
      failFast true
      parallel {
        stage('L2: Pretraining BERT pretraining from Text') {
            steps {
              sh 'cd examples/nlp/language_modeling && \
              python bert_pretraining.py \
              --config-name=bert_pretraining_from_text_config.yaml \
              trainer.devices=[0] \
              trainer.accelerator="gpu" \
              trainer.precision=16 \
              +trainer.fast_dev_run=true \
              model.train_ds.data_file=/home/TestData/nlp/wikitext-2/train.txt  \
              model.train_ds.batch_size=32 \
              model.validation_ds.data_file=/home/TestData/nlp/wikitext-2/valid.txt  \
              model.validation_ds.batch_size=32 \
              model.language_model.config_file=/home/TestData/nlp/bert_configs/bert_3200.json \
              model.optim.lr=0.01 \
              model.optim.sched.warmup_ratio=0.1 \
              model.tokenizer.tokenizer_name=sentencepiece \
              model.tokenizer.tokenizer_model=/home/TestData/nlp/wikitext-2/tokenizer_bpe_v3193/tokenizer.model \
              model.mask_prob=0.15 \
              model.short_seq_prob=0.1 \
              exp_manager.exp_dir=PretrainingBERTFromText \
              '
              sh 'rm -f /home/TestData/nlp/wikitext-2/*.pkl'
              sh 'rm -rf examples/nlp/language_modeling/PretrainingBERTFromText'
              sh 'ls -lha examples/nlp/language_modeling'
            }
        }
        stage('L2: Pretraining BERT from Preprocessed') {
            steps {
              sh 'cd examples/nlp/language_modeling && \
              python bert_pretraining.py \
              --config-name=bert_pretraining_from_preprocessed_config.yaml \
              trainer.devices=[1] \
              trainer.accelerator="gpu" \
              trainer.precision=16 \
              +trainer.fast_dev_run=false \
              +trainer.max_epochs=1 \
              +trainer.limit_val_batches=0 \
              +trainer.limit_train_batches=1 \
              model.train_ds.data_file=/home/TestData/nlp/wiki_book_mini/training \
              model.train_ds.batch_size=8 \
              model.language_model.lm_checkpoint=/home/TestData/nlp/bert_ckpts/nemo1.0/bert_base_uncased_mlm_final_1074591_nemo1.0.pt \
              model.language_model.config_file=/home/TestData/nlp/bert_configs/uncased_L-12_H-768_A-12.json \
              model.optim.lr=0.875e-4 \
              model.optim.weight_decay=0.01 \
              model.optim.sched.warmup_ratio=0.01 \
              exp_manager.exp_dir=PretrainingBERTFromPreprocessed \
              exp_manager.create_checkpoint_callback=False \
              '
              sh 'rm -rf examples/nlp/language_modeling/PretrainingBERTFromPreprocessed'
              sh 'ls -lha examples/nlp/language_modeling'
            }
        }
      }
    }

    stage('L2: Entity Linking') {
      when {
        anyOf {
          branch 'main'
          changeRequest target: 'main'
        }
      }
      failFast true
      parallel {
        stage ('Self Alignment Pretraining BERT') {
           steps {
             sh 'cd examples/nlp/entity_linking && \
             python self_alignment_pretraining.py \
             project_dir=. \
             trainer.val_check_interval=3 \
             model.raw_data=None \
             model.train_ds.data_file=/home/TestData/nlp/entity_linking/tiny_example_train_pairs.tsv \
             model.validation_ds.data_file=/home/TestData/nlp/entity_linking/tiny_example_validation_pairs.tsv \
             model.train_ds.batch_size=8 \
             model.validation_ds.batch_size=8 \
             exp_manager.exp_dir=null'
          }
        }
      }
    }

    // TODO: remove +model.optim.capturable=True when Pytorch fix: https://github.com/pytorch/pytorch/pull/81858
    // is in the release container
    stage('L2: NMT Attention is All You Need Training') {
      when {
        anyOf {
          branch 'main'
          changeRequest target: 'main'
        }
      }
      failFast true
      parallel {
        stage('L2: NMT Training Post-LN') {
            steps {
              sh 'python examples/nlp/machine_translation/enc_dec_nmt.py \
              --config-path=conf \
              --config-name=aayn_base \
              do_testing=false \
              model.train_ds.src_file_name=/home/TestData/nlp/nmt/toy_data/wmt14-de-en.src \
              model.train_ds.tgt_file_name=/home/TestData/nlp/nmt/toy_data/wmt14-de-en.ref \
              model.validation_ds.src_file_name=/home/TestData/nlp/nmt/toy_data/wmt14-de-en.src \
              model.validation_ds.tgt_file_name=/home/TestData/nlp/nmt/toy_data/wmt14-de-en.src \
              model.test_ds.src_file_name=/home/TestData/nlp/nmt/toy_data/wmt14-de-en.src \
              model.test_ds.tgt_file_name=/home/TestData/nlp/nmt/toy_data/wmt14-de-en.src \
              model.encoder_tokenizer.tokenizer_model=/home/TestData/nlp/nmt/toy_data/tt_tokenizer.BPE.4096.model \
              model.decoder_tokenizer.tokenizer_model=/home/TestData/nlp/nmt/toy_data/tt_tokenizer.BPE.4096.model \
              model.encoder.num_layers=1 \
              model.encoder.hidden_size=64 \
              model.encoder.inner_size=256 \
              model.decoder.num_layers=1 \
              model.decoder.hidden_size=64 \
              model.decoder.inner_size=256 \
              +model.optim.capturable=True \
              trainer.devices=[0] \
              trainer.accelerator="gpu" \
              +trainer.val_check_interval=2 \
              +trainer.limit_val_batches=1 \
              +trainer.max_steps=2 \
              trainer.precision=16 \
              +exp_manager.explicit_log_dir=examples/nlp/machine_translation/nmt_results \
              +exp_manager.create_checkpoint_callback=true \
              '
              sh 'python examples/nlp/machine_translation/enc_dec_nmt.py \
              --config-path=conf \
              --config-name=aayn_base \
              do_testing=true \
              model.train_ds.src_file_name=/home/TestData/nlp/nmt/toy_data/wmt14-de-en.src \
              model.train_ds.tgt_file_name=/home/TestData/nlp/nmt/toy_data/wmt14-de-en.ref \
              model.validation_ds.src_file_name=/home/TestData/nlp/nmt/toy_data/wmt14-de-en.src \
              model.validation_ds.tgt_file_name=/home/TestData/nlp/nmt/toy_data/wmt14-de-en.src \
              model.test_ds.src_file_name=/home/TestData/nlp/nmt/toy_data/wmt14-de-en.src \
              model.test_ds.tgt_file_name=/home/TestData/nlp/nmt/toy_data/wmt14-de-en.src \
              model.encoder_tokenizer.tokenizer_model=/home/TestData/nlp/nmt/toy_data/tt_tokenizer.BPE.4096.model \
              model.decoder_tokenizer.tokenizer_model=/home/TestData/nlp/nmt/toy_data/tt_tokenizer.BPE.4096.model \
              model.encoder.num_layers=1 \
              model.encoder.hidden_size=64 \
              model.encoder.inner_size=256 \
              model.decoder.num_layers=1 \
              model.decoder.hidden_size=64 \
              model.decoder.inner_size=256 \
              +model.optim.capturable=True \
              trainer.devices=[0] \
              trainer.accelerator="gpu" \
              +trainer.val_check_interval=10 \
              +trainer.limit_val_batches=1 \
              +trainer.limit_test_batches=1 \
              +trainer.max_steps=10 \
              +exp_manager.explicit_log_dir=examples/nlp/machine_translation/nmt_results \
              +exp_manager.create_checkpoint_callback=true \
              +exp_manager.resume_if_exists=True \
              '
              sh 'rm -rf examples/nlp/machine_translation/nmt_results'
            }
        }

        stage('L2: NMT Training Pre-LN') {
            steps {
              sh 'cd examples/nlp/machine_translation && \
              python enc_dec_nmt.py \
              --config-path=conf \
              --config-name=aayn_base \
              do_testing=true \
              model.train_ds.src_file_name=/home/TestData/nlp/nmt/toy_data/wmt14-de-en.src \
              model.train_ds.tgt_file_name=/home/TestData/nlp/nmt/toy_data/wmt14-de-en.ref \
              model.validation_ds.src_file_name=/home/TestData/nlp/nmt/toy_data/wmt14-de-en.src \
              model.validation_ds.tgt_file_name=/home/TestData/nlp/nmt/toy_data/wmt14-de-en.src \
              model.test_ds.src_file_name=/home/TestData/nlp/nmt/toy_data/wmt14-de-en.src \
              model.test_ds.tgt_file_name=/home/TestData/nlp/nmt/toy_data/wmt14-de-en.src \
              model.encoder_tokenizer.tokenizer_model=/home/TestData/nlp/nmt/toy_data/tt_tokenizer.BPE.4096.model \
              model.decoder_tokenizer.tokenizer_model=/home/TestData/nlp/nmt/toy_data/tt_tokenizer.BPE.4096.model \
              model.encoder.pre_ln=true \
              model.decoder.pre_ln=true \
              trainer.devices=[1] \
              trainer.accelerator="gpu" \
              +trainer.fast_dev_run=true \
              +trainer.limit_test_batches=2 \
              exp_manager=null \
              '
            }
        }
        stage('L2: NMT Multi-Validation') {
            steps {
              sh 'cd examples/nlp/machine_translation && \
              python enc_dec_nmt.py \
              --config-path=conf \
              --config-name=aayn_base \
              do_testing=true \
              model.train_ds.src_file_name=/home/TestData/nlp/nmt/toy_data/wmt14-en-de.src \
              model.train_ds.tgt_file_name=/home/TestData/nlp/nmt/toy_data/wmt14-en-de.ref \
              model.validation_ds.src_file_name=[/home/TestData/nlp/nmt/toy_data/wmt13-en-de.src,/home/TestData/nlp/nmt/toy_data/wmt14-en-de.src] \
              model.validation_ds.tgt_file_name=[/home/TestData/nlp/nmt/toy_data/wmt13-en-de.ref,/home/TestData/nlp/nmt/toy_data/wmt14-en-de.ref] \
              model.test_ds.src_file_name=[/home/TestData/nlp/nmt/toy_data/wmt13-en-de.src,/home/TestData/nlp/nmt/toy_data/wmt14-en-de.src] \
              model.test_ds.tgt_file_name=[/home/TestData/nlp/nmt/toy_data/wmt13-en-de.ref,/home/TestData/nlp/nmt/toy_data/wmt14-en-de.ref] \
              model.encoder_tokenizer.tokenizer_model=/home/TestData/nlp/nmt/toy_data/tt_tokenizer.BPE.4096.model \
              model.decoder_tokenizer.tokenizer_model=/home/TestData/nlp/nmt/toy_data/tt_tokenizer.BPE.4096.model \
              trainer.devices=[0] \
              trainer.accelerator="gpu" \
              +trainer.fast_dev_run=true \
              +trainer.limit_test_batches=2 \
              exp_manager=null \
              '
            }
        }
      }
    }

    stage('L2: NMT Attention is All You Need Inference') {
      when {
        anyOf {
          branch 'main'
          changeRequest target: 'main'
        }
      }
      failFast true
      parallel {
        stage('L2: NMT Inference - PostLN') {
            steps {
              sh 'cd examples/nlp/machine_translation && \
              python nmt_transformer_infer.py \
              --model=/home/TestData/nlp/nmt/toy_data/TransformerLargeDe-En.nemo \
              --srctext=/home/TestData/nlp/nmt/toy_data/wmt14-de-en.test.src \
              --tgtout=/home/TestData/nlp/nmt/toy_data/out.txt \
              --target_lang en \
              --source_lang de \
              '
            }
        }
        stage('L2: NMT Inference - Pre-LN') {
            steps {
              sh 'cd examples/nlp/machine_translation && \
              python nmt_transformer_infer.py \
              --model=/home/TestData/nlp/nmt/toy_data/en_de_24x6_preln.nemo \
              --srctext=/home/TestData/nlp/nmt/toy_data/wmt14-en-de.test.src \
              --tgtout=/home/TestData/nlp/nmt/toy_data/out.txt \
              --target_lang de \
              --source_lang en \
              '
            }
        }
      }
    }

    stage('L2: NMT Attention is All You Need Finetuning') {
      when {
        anyOf {
          branch 'main'
          changeRequest target: 'main'
        }
      }
      failFast true
      steps {
        sh "cd examples/nlp/machine_translation && \
        python enc_dec_nmt_finetune.py \
        model_path=/home/TestData/nlp/nmt/toy_data/en_de_24x6_preln.nemo \
        trainer.devices=[0] \
        ~trainer.max_epochs \
        model.train_ds.src_file_name=/home/TestData/nlp/nmt/toy_data/wmt14-de-en.src \
        model.train_ds.tgt_file_name=/home/TestData/nlp/nmt/toy_data/wmt14-de-en.ref \
        model.validation_ds.src_file_name=/home/TestData/nlp/nmt/toy_data/wmt14-de-en.src \
        model.validation_ds.tgt_file_name=/home/TestData/nlp/nmt/toy_data/wmt14-de-en.src \
        model.test_ds.src_file_name=/home/TestData/nlp/nmt/toy_data/wmt14-de-en.src \
        model.test_ds.tgt_file_name=/home/TestData/nlp/nmt/toy_data/wmt14-de-en.src \
        +trainer.val_check_interval=10 \
        +trainer.limit_val_batches=1 \
        +trainer.limit_test_batches=1 \
        +trainer.max_steps=10 \
        +exp_manager.exp_dir=examples/nlp/machine_translation/nmt_finetune \
        +exp_manager.create_checkpoint_callback=True \
        +exp_manager.checkpoint_callback_params.monitor=val_sacreBLEU \
        +exp_manager.checkpoint_callback_params.mode=max \
        +exp_manager.checkpoint_callback_params.save_best_model=true \
        "
        sh "rm -rf examples/nlp/machine_translation/nmt_finetune"
      }
    }


    stage('L2: NMT Tarred Dataset Creation') {
      when {
        anyOf {
          branch 'main'
          changeRequest target: 'main'
        }
      }
      failFast true
      parallel {
        stage('L2: NMT Auto Tarred Dataset Creation') {
            steps {
              sh 'cd examples/nlp/machine_translation && \
              python enc_dec_nmt.py \
              --config-path=conf \
              --config-name=aayn_base \
              do_training=false \
              model.preproc_out_dir=$PWD/preproc_out_dir \
              model.train_ds.use_tarred_dataset=true \
              model.train_ds.n_preproc_jobs=2 \
              model.train_ds.lines_per_dataset_fragment=500 \
              model.train_ds.num_batches_per_tarfile=10 \
              model.train_ds.src_file_name=/home/TestData/nlp/nmt/toy_data/wmt14-de-en.src \
              model.train_ds.tgt_file_name=/home/TestData/nlp/nmt/toy_data/wmt14-de-en.ref \
              model.validation_ds.src_file_name=/home/TestData/nlp/nmt/toy_data/wmt14-de-en.src \
              model.validation_ds.tgt_file_name=/home/TestData/nlp/nmt/toy_data/wmt14-de-en.src \
              model.encoder_tokenizer.vocab_size=2000 \
              model.decoder_tokenizer.vocab_size=2000 \
              ~model.test_ds \
              trainer.devices=[0] \
              trainer.accelerator="gpu" \
              +trainer.fast_dev_run=true \
              exp_manager=null \
              '
            }
        }

        stage('L2: NMT Script Tarred Dataset Creation') {
            steps {
              sh 'cd examples/nlp/machine_translation && \
              python create_tarred_parallel_dataset.py \
              --src_fname /home/TestData/nlp/nmt/toy_data/wmt14-de-en.src \
              --tgt_fname /home/TestData/nlp/nmt/toy_data/wmt14-de-en.ref \
              --out_dir $PWD/out_dir \
              --encoder_tokenizer_vocab_size=2000 \
              --decoder_tokenizer_vocab_size=2000 \
              --tokens_in_batch=1000 \
              --lines_per_dataset_fragment=500 \
              --num_batches_per_tarfile=10 \
              --n_preproc_jobs=2 \
              '
            }
        }
      }
    }
    stage('L2: Megatron NMT Training TP=2') {
      when {
        anyOf {
          branch 'main'
          changeRequest target: 'main'
        }
      }
      failFast true
      steps {
        sh "python examples/nlp/machine_translation/megatron_nmt_training.py \
        trainer.devices=2 \
        trainer.accelerator=gpu \
        trainer.log_every_n_steps=1 \
        trainer.val_check_interval=10 \
        +trainer.limit_val_batches=2 \
        trainer.accumulate_grad_batches=1 \
        trainer.max_steps=10 \
        trainer.precision=16 \
        trainer.gradient_clip_val=1.0 \
        exp_manager.exp_dir=examples/nlp/machine_translation/megatron_nmt_results \
        model.tensor_model_parallel_size=2 \
        model.seq_length=128 \
        model.encoder.num_layers=4 \
        model.encoder.hidden_size=64 \
        model.encoder.num_attention_heads=8 \
        model.encoder.activation='swiglu' \
        model.encoder.masked_softmax_fusion=False \
        model.encoder.bias_activation_fusion=False \
        model.encoder.activations_checkpoint_method='block' \
        model.encoder.activations_checkpoint_num_layers=1 \
        model.decoder.num_layers=2 \
        model.decoder.hidden_size=64 \
        model.decoder.num_attention_heads=8 \
        model.decoder.activation='swiglu' \
        model.decoder.masked_softmax_fusion=False \
        model.decoder.bias_activation_fusion=False \
        model.decoder.activations_checkpoint_method='block' \
        model.decoder.activations_checkpoint_num_layers=1 \
        model.micro_batch_size=2 \
        model.global_batch_size=4 \
        model.train_ds.src_file_name=/home/TestData/nlp/nmt/toy_data/wmt14-de-en.src \
        model.train_ds.tgt_file_name=/home/TestData/nlp/nmt/toy_data/wmt14-de-en.ref \
        model.validation_ds.src_file_name=/home/TestData/nlp/nmt/toy_data/wmt14-de-en.src \
        model.validation_ds.tgt_file_name=/home/TestData/nlp/nmt/toy_data/wmt14-de-en.ref \
        model.train_ds.num_workers=1 \
        model.validation_ds.num_workers=1 \
        ~model.test_ds \
        model.train_ds.dataset_type=text_memmap \
        model.encoder_tokenizer.library=sentencepiece \
        model.encoder_tokenizer.model=/home/TestData/nlp/nmt/toy_data/spm_64k_all_langs_plus_en.model \
        model.decoder_tokenizer.library=sentencepiece \
        model.decoder_tokenizer.model=/home/TestData/nlp/nmt/toy_data/spm_64k_all_langs_plus_en.model"
        // Change val_check_interval to 1 for resume as the len(dataloder) is 1 due to max_steps being the same as that of training and Lightning 2.0 raises an error
        // if val_check_interval > len(dataloder: https://github.com/Lightning-AI/lightning/blob/2.0.6/src/lightning/pytorch/loops/fit_loop.py#L259 at the beginning of fit_loop.run()
        sh "python examples/nlp/machine_translation/megatron_nmt_training.py \
        trainer.devices=2 \
        trainer.accelerator=gpu \
        trainer.log_every_n_steps=1 \
        trainer.val_check_interval=1 \
        +trainer.limit_val_batches=2 \
        trainer.accumulate_grad_batches=1 \
        trainer.max_steps=10 \
        trainer.precision=16 \
        trainer.gradient_clip_val=1.0 \
        exp_manager.exp_dir=examples/nlp/machine_translation/megatron_nmt_results \
        model.tensor_model_parallel_size=2 \
        model.seq_length=128 \
        model.encoder.num_layers=4 \
        model.encoder.hidden_size=64 \
        model.encoder.num_attention_heads=8 \
        model.encoder.activation='swiglu' \
        model.encoder.masked_softmax_fusion=False \
        model.encoder.bias_activation_fusion=False \
        model.encoder.activations_checkpoint_method='block' \
        model.encoder.activations_checkpoint_num_layers=1 \
        model.decoder.num_layers=2 \
        model.decoder.hidden_size=64 \
        model.decoder.num_attention_heads=8 \
        model.decoder.activation='swiglu' \
        model.decoder.masked_softmax_fusion=False \
        model.decoder.bias_activation_fusion=False \
        model.decoder.activations_checkpoint_method='block' \
        model.decoder.activations_checkpoint_num_layers=1 \
        model.micro_batch_size=2 \
        model.global_batch_size=4 \
        model.train_ds.src_file_name=/home/TestData/nlp/nmt/toy_data/wmt14-de-en.src \
        model.train_ds.tgt_file_name=/home/TestData/nlp/nmt/toy_data/wmt14-de-en.ref \
        model.validation_ds.src_file_name=/home/TestData/nlp/nmt/toy_data/wmt14-de-en.src \
        model.validation_ds.tgt_file_name=/home/TestData/nlp/nmt/toy_data/wmt14-de-en.ref \
        model.train_ds.num_workers=1 \
        model.validation_ds.num_workers=1 \
        ~model.test_ds \
        model.train_ds.dataset_type=text_memmap \
        model.encoder_tokenizer.library=sentencepiece \
        model.encoder_tokenizer.model=/home/TestData/nlp/nmt/toy_data/spm_64k_all_langs_plus_en.model \
        model.decoder_tokenizer.library=sentencepiece \
        model.decoder_tokenizer.model=/home/TestData/nlp/nmt/toy_data/spm_64k_all_langs_plus_en.model"
        sh "rm -rf examples/nlp/machine_translation/megatron_nmt_results"
      }
    }
    stage('L2: Megatron BART Perceiver MIM Training TP=2') {
      // Testing Megatron hidden transformations
      when {
        anyOf {
          branch 'main'
          changeRequest target: 'main'
        }
      }
      failFast true
      steps {
        sh "python examples/nlp/language_modeling/megatron_bart_pretraining.py \
        trainer.devices=2 \
        trainer.accelerator=gpu \
        trainer.log_every_n_steps=1 \
        trainer.val_check_interval=10 \
        trainer.limit_val_batches=2 \
        trainer.accumulate_grad_batches=1 \
        trainer.max_steps=10 \
        trainer.precision=16 \
        trainer.gradient_clip_val=1.0 \
        exp_manager.exp_dir=examples/nlp/language_modeling/megatron_mim_results \
        model.tensor_model_parallel_size=2 \
        model.seq_length=128 \
        model.encoder.num_layers=4 \
        model.encoder.hidden_size=64 \
        model.encoder.arch=perceiver \
        model.encoder.num_attention_heads=8 \
        model.encoder.activation='swiglu' \
        model.encoder.masked_softmax_fusion=False \
        model.encoder.bias_activation_fusion=False \
        model.encoder.activations_checkpoint_method='block' \
        model.encoder.activations_checkpoint_num_layers=1 \
        model.decoder.num_layers=2 \
        model.decoder.hidden_size=64 \
        model.decoder.num_attention_heads=8 \
        model.decoder.activation='swiglu' \
        model.decoder.masked_softmax_fusion=False \
        model.decoder.bias_activation_fusion=False \
        model.decoder.activations_checkpoint_method='block' \
        model.decoder.activations_checkpoint_num_layers=1 \
        model.micro_batch_size=2 \
        model.global_batch_size=4 \
        model.data.data_impl=text_mmap \
        model.data.data_prefix=[1.0,/home/TestData/nlp/nmt/toy_data/wmt14-de-en.src] \
        model.data.splits_string=\'\"800,100,100\"\' \
        model.data.whole_word_masking=False \
        model.tokenizer.library=sentencepiece \
        model.tokenizer.model=/home/TestData/nlp/nmt/toy_data/spm_64k_all_langs_plus_en.model \
        ++model.hiddens.enc_output_name=z \
        ++model.hiddens.transform.q_z_given_x.cls_name=cond_gaussian \
        ++model.hiddens.transform.q_z_given_x.hidden_size=64 \
        ++model.hiddens.loss.mim.cls_name=a_mim \
        ++model.hiddens.loss.mim.loss_weight=0.5"
        // Change val_check_interval to 1 for resume as the len(dataloder) is 1 due to max_steps being the same as that of training and Lightning 2.0 raises an error
        // if val_check_interval > len(dataloder: https://github.com/Lightning-AI/lightning/blob/2.0.6/src/lightning/pytorch/loops/fit_loop.py#L259 at the beginning of fit_loop.run()
        sh "python examples/nlp/language_modeling/megatron_bart_pretraining.py \
        trainer.devices=2 \
        trainer.accelerator=gpu \
        trainer.log_every_n_steps=1 \
        trainer.val_check_interval=1 \
        trainer.limit_val_batches=2 \
        trainer.accumulate_grad_batches=1 \
        trainer.max_steps=10 \
        trainer.precision=16 \
        trainer.gradient_clip_val=1.0 \
        exp_manager.exp_dir=examples/nlp/language_modeling/megatron_mim_results \
        model.tensor_model_parallel_size=2 \
        model.seq_length=128 \
        model.encoder.num_layers=4 \
        model.encoder.hidden_size=64 \
        model.encoder.arch=perceiver \
        model.encoder.num_attention_heads=8 \
        model.encoder.activation='swiglu' \
        model.encoder.masked_softmax_fusion=False \
        model.encoder.bias_activation_fusion=False \
        model.encoder.activations_checkpoint_method='block' \
        model.encoder.activations_checkpoint_num_layers=1 \
        model.decoder.num_layers=2 \
        model.decoder.hidden_size=64 \
        model.decoder.num_attention_heads=8 \
        model.decoder.activation='swiglu' \
        model.decoder.masked_softmax_fusion=False \
        model.decoder.bias_activation_fusion=False \
        model.decoder.activations_checkpoint_method='block' \
        model.decoder.activations_checkpoint_num_layers=1 \
        model.micro_batch_size=2 \
        model.global_batch_size=4 \
        model.data.data_impl=text_mmap \
        model.data.data_prefix=[1.0,/home/TestData/nlp/nmt/toy_data/wmt14-de-en.src] \
        model.data.splits_string=\'\"800,100,100\"\' \
        model.data.whole_word_masking=False \
        model.tokenizer.library=sentencepiece \
        model.tokenizer.model=/home/TestData/nlp/nmt/toy_data/spm_64k_all_langs_plus_en.model \
        ++model.hiddens.enc_output_name=z \
        ++model.hiddens.transform.q_z_given_x.cls_name=cond_gaussian \
        ++model.hiddens.transform.q_z_given_x.hidden_size=64 \
        ++model.hiddens.loss.mim.cls_name=a_mim \
        ++model.hiddens.loss.mim.loss_weight=0.5"
        sh "rm -rf examples/nlp/language_modeling/megatron_mim_results"
      }
    }
    // stage('L2: NMT Bottleneck Fallback') {
    //   when {
    //     anyOf {
    //       branch 'main'
    //       changeRequest target: 'main'
    //     }
    //   }
    //   failFast true
    //   parallel {
    //     stage('L2: seq2seq (no bottleneck)') {
    //         steps {
    //           sh 'cd examples/nlp/machine_translation && \
    //           enc_dec_nmt-bottleneck.py \
    //           --config-path=conf \
    //           --config-name=aayn_bottleneck \
    //           do_testing=true \
    //           model.model_type=nll \
    //           model.encoder.arch=seq2seq \
    //           model.encoder.hidden_steps=1 \
    //           model.encoder.hidden_blocks=1 \
    //           model.encoder.hidden_init_method=params \
    //           model.encoder.hidden_size=64 \
    //           model.encoder.inner_size=128 \
    //           model.encoder.num_attention_heads=2 \
    //           model.encoder.num_layers=2 \
    //           model.decoder.hidden_size=64 \
    //           model.decoder.inner_size=128 \
    //           model.decoder.num_attention_heads=2 \
    //           model.decoder.num_layers=2 \
    //           model.train_ds.src_file_name=/home/TestData/nlp/nmt/toy_data/wmt14-en-de.src \
    //           model.train_ds.tgt_file_name=/home/TestData/nlp/nmt/toy_data/wmt14-en-de.ref \
    //           model.validation_ds.src_file_name=[/home/TestData/nlp/nmt/toy_data/wmt13-en-de.src,/home/TestData/nlp/nmt/toy_data/wmt14-en-de.src] \
    //           model.validation_ds.tgt_file_name=[/home/TestData/nlp/nmt/toy_data/wmt13-en-de.ref,/home/TestData/nlp/nmt/toy_data/wmt14-en-de.ref] \
    //           model.test_ds.src_file_name=/home/TestData/nlp/nmt/toy_data/wmt13-en-de.src \
    //           model.test_ds.tgt_file_name=/home/TestData/nlp/nmt/toy_data/wmt13-en-de.ref \
    //           model.encoder_tokenizer.tokenizer_model=/home/TestData/nlp/nmt/toy_data/tt_tokenizer.BPE.4096.model \
    //           model.decoder_tokenizer.tokenizer_model=/home/TestData/nlp/nmt/toy_data/tt_tokenizer.BPE.4096.model \
    //           trainer.devices=[1] \
    //           trainer.accelerator="gpu" \
    //           +trainer.fast_dev_run=true \
    //           +trainer.limit_test_batches=2 \
    //           exp_manager=null \
    //           '
    //         }
    //     }
    //   }
    // }
    // stage('L2: NMT Bottleneck Architecture') {
    //   when {
    //     anyOf {
    //       branch 'main'
    //       changeRequest target: 'main'
    //     }
    //   }
    //   failFast true
    //   parallel {
    //     stage('Bridge Encoder (identity)') {
    //         steps {
    //           sh 'cd examples/nlp/machine_translation && \
    //           enc_dec_nmt-bottleneck.py \
    //           --config-path=conf \
    //           --config-name=aayn_bottleneck \
    //           do_testing=true \
    //           model.model_type=nll \
    //           model.encoder.arch=bridge \
    //           model.encoder.hidden_steps=1 \
    //           model.encoder.hidden_blocks=1 \
    //           model.encoder.hidden_init_method=identity \
    //           model.encoder.hidden_size=64 \
    //           model.encoder.inner_size=128 \
    //           model.encoder.num_attention_heads=2 \
    //           model.encoder.num_layers=2 \
    //           model.decoder.hidden_size=64 \
    //           model.decoder.inner_size=128 \
    //           model.decoder.num_attention_heads=2 \
    //           model.decoder.num_layers=2 \
    //           model.train_ds.src_file_name=/home/TestData/nlp/nmt/toy_data/wmt14-de-en.src \
    //           model.train_ds.tgt_file_name=/home/TestData/nlp/nmt/toy_data/wmt14-de-en.ref \
    //           model.validation_ds.src_file_name=/home/TestData/nlp/nmt/toy_data/wmt14-de-en.src \
    //           model.validation_ds.tgt_file_name=/home/TestData/nlp/nmt/toy_data/wmt14-de-en.src \
    //           model.test_ds.src_file_name=/home/TestData/nlp/nmt/toy_data/wmt14-de-en.src \
    //           model.test_ds.tgt_file_name=/home/TestData/nlp/nmt/toy_data/wmt14-de-en.src \
    //           model.encoder_tokenizer.tokenizer_model=/home/TestData/nlp/nmt/toy_data/tt_tokenizer.BPE.4096.model \
    //           model.decoder_tokenizer.tokenizer_model=/home/TestData/nlp/nmt/toy_data/tt_tokenizer.BPE.4096.model \
    //		 trainer.devices=[0] \
    // 		 trainer.accelerator="gpu" \
    //           +trainer.fast_dev_run=true \
    //           +trainer.limit_test_batches=2 \
    //           exp_manager=null \
    //           '
    //         }
    //     }
    //     stage('Perceiver Encoder (params)') {
    //         steps {
    //           sh 'cd examples/nlp/machine_translation && \
    //           enc_dec_nmt-bottleneck.py \
    //           --config-path=conf \
    //           --config-name=aayn_bottleneck \
    //           do_testing=true \
    //           model.model_type=nll \
    //           model.encoder.arch=perceiver \
    //           model.encoder.hidden_steps=1 \
    //           model.encoder.hidden_blocks=1 \
    //           model.encoder.hidden_init_method=params \
    //           model.encoder.hidden_size=64 \
    //           model.encoder.inner_size=128 \
    //           model.encoder.num_attention_heads=2 \
    //           model.encoder.num_layers=2 \
    //           model.decoder.hidden_size=64 \
    //           model.decoder.inner_size=128 \
    //           model.decoder.num_attention_heads=2 \
    //           model.decoder.num_layers=2 \
    //           model.train_ds.src_file_name=/home/TestData/nlp/nmt/toy_data/wmt14-de-en.src \
    //           model.train_ds.tgt_file_name=/home/TestData/nlp/nmt/toy_data/wmt14-de-en.ref \
    //           model.validation_ds.src_file_name=/home/TestData/nlp/nmt/toy_data/wmt14-de-en.src \
    //           model.validation_ds.tgt_file_name=/home/TestData/nlp/nmt/toy_data/wmt14-de-en.src \
    //           model.test_ds.src_file_name=/home/TestData/nlp/nmt/toy_data/wmt14-de-en.src \
    //           model.test_ds.tgt_file_name=/home/TestData/nlp/nmt/toy_data/wmt14-de-en.src \
    //           model.encoder_tokenizer.tokenizer_model=/home/TestData/nlp/nmt/toy_data/tt_tokenizer.BPE.4096.model \
    //           model.decoder_tokenizer.tokenizer_model=/home/TestData/nlp/nmt/toy_data/tt_tokenizer.BPE.4096.model \
    //           trainer.devices=[1] \
    //           trainer.accelerator="gpu" \
    //           +trainer.fast_dev_run=true \
    //           +trainer.limit_test_batches=2 \
    //           exp_manager=null \
    //           '
    //         }
    //     }
    //   }
    // }
    // stage('L2: NMT Bottleneck LVM') {
    //   when {
    //     anyOf {
    //       branch 'main'
    //       changeRequest target: 'main'
    //     }
    //   }
    //   failFast true
    //   parallel {
    //     stage('VAE') {
    //         steps {
    //           sh 'cd examples/nlp/machine_translation && \
    //           enc_dec_nmt-bottleneck.py \
    //           --config-path=conf \
    //           --config-name=aayn_bottleneck \
    //           do_testing=true \
    //           model.model_type=vae \
    //           model.encoder.arch=perceiver \
    //           model.encoder.hidden_steps=1 \
    //           model.encoder.hidden_blocks=1 \
    //           model.encoder.hidden_init_method=params \
    //           model.encoder.hidden_size=64 \
    //           model.encoder.inner_size=128 \
    //           model.encoder.num_attention_heads=2 \
    //           model.encoder.num_layers=2 \
    //           model.decoder.hidden_size=64 \
    //           model.decoder.inner_size=128 \
    //           model.decoder.num_attention_heads=2 \
    //           model.decoder.num_layers=2 \
    //           model.train_ds.src_file_name=/home/TestData/nlp/nmt/toy_data/wmt14-de-en.src \
    //           model.train_ds.tgt_file_name=/home/TestData/nlp/nmt/toy_data/wmt14-de-en.ref \
    //           model.validation_ds.src_file_name=/home/TestData/nlp/nmt/toy_data/wmt14-de-en.src \
    //           model.validation_ds.tgt_file_name=/home/TestData/nlp/nmt/toy_data/wmt14-de-en.src \
    //           model.test_ds.src_file_name=/home/TestData/nlp/nmt/toy_data/wmt14-de-en.src \
    //           model.test_ds.tgt_file_name=/home/TestData/nlp/nmt/toy_data/wmt14-de-en.src \
    //           model.encoder_tokenizer.tokenizer_model=/home/TestData/nlp/nmt/toy_data/tt_tokenizer.BPE.4096.model \
    //           model.decoder_tokenizer.tokenizer_model=/home/TestData/nlp/nmt/toy_data/tt_tokenizer.BPE.4096.model \
    //           trainer.devices=[0] \
    //           trainer.accelerator="gpu" \
    //           +trainer.fast_dev_run=true \
    //           +trainer.limit_test_batches=2 \
    //           exp_manager=null \
    //           '
    //         }
    //     }
    //     stage('MIM') {
    //         steps {
    //           sh 'cd examples/nlp/machine_translation && \
    //           enc_dec_nmt-bottleneck.py \
    //           --config-path=conf \
    //           --config-name=aayn_bottleneck \
    //           do_testing=true \
    //           model.model_type=mim \
    //           model.encoder.arch=perceiver \
    //           model.encoder.hidden_steps=1 \
    //           model.encoder.hidden_blocks=1 \
    //           model.encoder.hidden_init_method=params \
    //           model.encoder.hidden_size=64 \
    //           model.encoder.inner_size=128 \
    //           model.encoder.num_attention_heads=2 \
    //           model.encoder.num_layers=2 \
    //           model.decoder.hidden_size=64 \
    //           model.decoder.inner_size=128 \
    //           model.decoder.num_attention_heads=2 \
    //           model.decoder.num_layers=2 \
    //           model.train_ds.src_file_name=/home/TestData/nlp/nmt/toy_data/wmt14-de-en.src \
    //           model.train_ds.tgt_file_name=/home/TestData/nlp/nmt/toy_data/wmt14-de-en.ref \
    //           model.validation_ds.src_file_name=/home/TestData/nlp/nmt/toy_data/wmt14-de-en.src \
    //           model.validation_ds.tgt_file_name=/home/TestData/nlp/nmt/toy_data/wmt14-de-en.src \
    //           model.test_ds.src_file_name=/home/TestData/nlp/nmt/toy_data/wmt14-de-en.src \
    //           model.test_ds.tgt_file_name=/home/TestData/nlp/nmt/toy_data/wmt14-de-en.src \
    //           model.encoder_tokenizer.tokenizer_model=/home/TestData/nlp/nmt/toy_data/tt_tokenizer.BPE.4096.model \
    //           model.decoder_tokenizer.tokenizer_model=/home/TestData/nlp/nmt/toy_data/tt_tokenizer.BPE.4096.model \
    //           trainer.devices=[1] \
    //           trainer.accelerator="gpu" \
    //           +trainer.fast_dev_run=true \
    //           +trainer.limit_test_batches=2 \
    //           exp_manager=null \
    //           '
    //         }
    //     }
    //   }
    // }
    stage('L2: Megatron Bert Pretraining and Resume Training with Pipeline Paralleism') {
      when {
        anyOf {
          branch 'main'
          changeRequest target: 'main'
        }
      }
      failFast true
      steps {
        sh "python examples/nlp/language_modeling/megatron_bert_pretraining.py \
        trainer.devices=2 \
        trainer.accelerator=gpu \
        trainer.log_every_n_steps=1 \
        trainer.val_check_interval=10 \
        trainer.limit_val_batches=2 \
        trainer.accumulate_grad_batches=1 \
        trainer.max_steps=10 \
        trainer.precision=16 \
        trainer.gradient_clip_val=1.0 \
        exp_manager.exp_dir=examples/nlp/language_modeling/bert_pretrain_results \
        model.pipeline_model_parallel_size=2 \
        model.optim.name=fused_adam \
        model.optim.lr=2e-4 \
        model.optim.sched.warmup_steps=2 \
        model.optim.sched.constant_steps=2 \
        model.optim.sched.min_lr=8e-5 \
        model.max_position_embeddings=128 \
        model.encoder_seq_length=128 \
        model.data.seq_length=128 \
        model.tokenizer.vocab_file=/home/TestData/nlp/megatron_bert/data/bert/vocab.txt \
        model.num_layers=8 \
        model.hidden_size=256 \
        model.num_attention_heads=8 \
        model.activations_checkpoint_method='block' \
        model.activations_checkpoint_num_layers=1 \
        model.data.data_prefix=[.5,/home/TestData/nlp/megatron_bert/data/bert/simple_wiki_bert_preproc_text_sentence,.5,/home/TestData/nlp/megatron_bert/data/bert/simple_wiki_bert_preproc_text_sentence] \
        model.data.index_mapping_dir=examples/nlp/language_modeling/bert_index_mappings"
        sh "python examples/nlp/language_modeling/megatron_bert_pretraining.py \
        trainer.devices=2 \
        trainer.accelerator=gpu \
        trainer.log_every_n_steps=1 \
        trainer.val_check_interval=10 \
        trainer.limit_val_batches=2 \
        trainer.accumulate_grad_batches=1 \
        trainer.max_steps=20 \
        trainer.precision=16 \
        trainer.gradient_clip_val=1.0 \
        exp_manager.exp_dir=examples/nlp/language_modeling/bert_pretrain_results \
        exp_manager.resume_if_exists=True \
        model.pipeline_model_parallel_size=2 \
        model.optim.name=fused_adam \
        model.optim.lr=2e-4 \
        model.optim.sched.warmup_steps=2 \
        model.optim.sched.constant_steps=2 \
        model.optim.sched.min_lr=8e-5 \
        model.max_position_embeddings=128 \
        model.encoder_seq_length=128 \
        model.data.seq_length=128 \
        model.tokenizer.vocab_file=/home/TestData/nlp/megatron_bert/data/bert/vocab.txt \
        model.num_layers=8 \
        model.hidden_size=256 \
        model.num_attention_heads=8 \
        model.activations_checkpoint_method='block' \
        model.activations_checkpoint_num_layers=1 \
        model.data.data_prefix=[.5,/home/TestData/nlp/megatron_bert/data/bert/simple_wiki_bert_preproc_text_sentence,.5,/home/TestData/nlp/megatron_bert/data/bert/simple_wiki_bert_preproc_text_sentence] \
        model.data.index_mapping_dir=examples/nlp/language_modeling/bert_index_mappings"
        sh "rm -rf examples/nlp/language_modeling/bert_pretrain_results"
        sh "rm -rf examples/nlp/language_modeling/bert_index_mappings"
      }
    }
    stage('L2: Megatron Bert Pretraining and Resume Training') {
      when {
        anyOf {
          branch 'main'
          changeRequest target: 'main'
        }
      }
      failFast true
      steps {
        sh "python examples/nlp/language_modeling/megatron_bert_pretraining.py \
        trainer.devices=2 \
        trainer.accelerator=gpu \
        trainer.log_every_n_steps=1 \
        trainer.val_check_interval=10 \
        trainer.limit_val_batches=2 \
        trainer.accumulate_grad_batches=1 \
        trainer.max_steps=10 \
        trainer.precision=16 \
        trainer.gradient_clip_val=1.0 \
        exp_manager.exp_dir=examples/nlp/language_modeling/bert_pretrain_results \
        model.tensor_model_parallel_size=2 \
        model.optim.name=fused_adam \
        model.optim.lr=2e-4 \
        model.sequence_parallel=True \
        model.optim.sched.warmup_steps=2 \
        model.optim.sched.constant_steps=2 \
        model.optim.sched.min_lr=8e-5 \
        model.max_position_embeddings=128 \
        model.encoder_seq_length=128 \
        model.data.seq_length=128 \
        model.tokenizer.vocab_file=/home/TestData/nlp/megatron_bert/data/bert/vocab.txt \
        model.num_layers=8 \
        model.hidden_size=256 \
        model.num_attention_heads=8 \
        model.activations_checkpoint_method='block' \
        model.activations_checkpoint_num_layers=1 \
        model.data.data_prefix=[.5,/home/TestData/nlp/megatron_bert/data/bert/simple_wiki_bert_preproc_text_sentence,.5,/home/TestData/nlp/megatron_bert/data/bert/simple_wiki_bert_preproc_text_sentence] \
        model.data.index_mapping_dir=examples/nlp/language_modeling/bert_index_mappings"
        sh "python examples/nlp/language_modeling/megatron_bert_pretraining.py \
        trainer.devices=2 \
        trainer.accelerator=gpu \
        trainer.log_every_n_steps=1 \
        trainer.val_check_interval=10 \
        trainer.limit_val_batches=2 \
        trainer.accumulate_grad_batches=1 \
        trainer.max_steps=20 \
        trainer.precision=16 \
        trainer.gradient_clip_val=1.0 \
        exp_manager.exp_dir=examples/nlp/language_modeling/bert_pretrain_results \
        exp_manager.resume_if_exists=True \
        model.tensor_model_parallel_size=2 \
        model.optim.name=fused_adam \
        model.optim.lr=2e-4 \
        model.optim.sched.warmup_steps=2 \
        model.optim.sched.constant_steps=2 \
        model.optim.sched.min_lr=8e-5 \
        model.max_position_embeddings=128 \
        model.encoder_seq_length=128 \
        model.data.seq_length=128 \
        model.tokenizer.vocab_file=/home/TestData/nlp/megatron_bert/data/bert/vocab.txt \
        model.num_layers=8 \
        model.hidden_size=256 \
        model.num_attention_heads=8 \
        model.activations_checkpoint_method='block' \
        model.activations_checkpoint_num_layers=1 \
        model.data.data_prefix=[.5,/home/TestData/nlp/megatron_bert/data/bert/simple_wiki_bert_preproc_text_sentence,.5,/home/TestData/nlp/megatron_bert/data/bert/simple_wiki_bert_preproc_text_sentence] \
        model.data.index_mapping_dir=examples/nlp/language_modeling/bert_index_mappings"
        sh "rm -rf examples/nlp/language_modeling/bert_pretrain_results"
        sh "rm -rf examples/nlp/language_modeling/bert_index_mappings"
      }
    }
    stage('L2: Megatron Core Bert Pretraining and Resume Training') {
      when {
        anyOf {
          branch 'main'
          changeRequest target: 'main'
        }
      }
      failFast true
      steps {
        sh "python examples/nlp/language_modeling/megatron_bert_pretraining.py \
        trainer.devices=2 \
        trainer.accelerator=gpu \
        trainer.log_every_n_steps=1 \
        trainer.val_check_interval=10 \
        trainer.limit_val_batches=2 \
        trainer.accumulate_grad_batches=1 \
        trainer.max_steps=10 \
        trainer.precision=16 \
        trainer.gradient_clip_val=1.0 \
        exp_manager.exp_dir=examples/nlp/language_modeling/bert_pretrain_results \
        model.tensor_model_parallel_size=2 \
        model.optim.name=fused_adam \
        model.optim.lr=2e-4 \
        model.sequence_parallel=True \
        model.optim.sched.warmup_steps=2 \
        model.optim.sched.constant_steps=2 \
        model.optim.sched.min_lr=8e-5 \
        model.max_position_embeddings=128 \
        model.encoder_seq_length=128 \
        model.data.seq_length=128 \
        model.tokenizer.vocab_file=/home/TestData/nlp/megatron_bert/data/bert/vocab.txt \
        model.num_layers=8 \
        model.hidden_size=256 \
        model.num_attention_heads=8 \
        model.activations_checkpoint_method='block' \
        model.activations_checkpoint_num_layers=1 \
        model.data.data_prefix=[.5,/home/TestData/nlp/megatron_bert/data/bert/simple_wiki_bert_preproc_text_sentence,.5,/home/TestData/nlp/megatron_bert/data/bert/simple_wiki_bert_preproc_text_sentence] \
        model.data.index_mapping_dir=examples/nlp/language_modeling/bert_index_mappings"
        sh "python examples/nlp/language_modeling/megatron_bert_pretraining.py \
        trainer.devices=2 \
        trainer.accelerator=gpu \
        trainer.log_every_n_steps=1 \
        trainer.val_check_interval=10 \
        trainer.limit_val_batches=2 \
        trainer.accumulate_grad_batches=1 \
        trainer.max_steps=20 \
        trainer.precision=16 \
        trainer.gradient_clip_val=1.0 \
        exp_manager.exp_dir=examples/nlp/language_modeling/bert_pretrain_results \
        exp_manager.resume_if_exists=True \
        model.mcore_bert=True \
        model.tensor_model_parallel_size=2 \
        model.optim.name=fused_adam \
        model.optim.lr=2e-4 \
        model.optim.sched.warmup_steps=2 \
        model.optim.sched.constant_steps=2 \
        model.optim.sched.min_lr=8e-5 \
        model.max_position_embeddings=128 \
        model.encoder_seq_length=128 \
        model.data.seq_length=128 \
        model.tokenizer.vocab_file=/home/TestData/nlp/megatron_bert/data/bert/vocab.txt \
        model.num_layers=8 \
        model.hidden_size=256 \
        model.num_attention_heads=8 \
        model.activations_checkpoint_method='block' \
        model.activations_checkpoint_num_layers=1 \
        model.data.data_prefix=[.5,/home/TestData/nlp/megatron_bert/data/bert/simple_wiki_bert_preproc_text_sentence,.5,/home/TestData/nlp/megatron_bert/data/bert/simple_wiki_bert_preproc_text_sentence] \
        model.data.index_mapping_dir=examples/nlp/language_modeling/bert_index_mappings"
        sh "rm -rf examples/nlp/language_modeling/bert_pretrain_results"
        sh "rm -rf examples/nlp/language_modeling/bert_index_mappings"
      }
    }
    stage('L2: Megatron RETRO Pretraining and Resume Training') {
      when {
        anyOf {
          branch 'main'
          changeRequest target: 'main'
        }
      }
      failFast true
      steps {
        sh "python examples/nlp/language_modeling/megatron_retro_pretraining.py \
        trainer.devices=2 \
        trainer.num_nodes=1 \
        trainer.accelerator=gpu \
        trainer.accumulate_grad_batches=1 \
        trainer.limit_val_batches=2 \
        exp_manager.resume_if_exists=True \
        trainer.max_steps=10 \
        trainer.precision=16 \
        trainer.gradient_clip_val=1.0 \
        trainer.val_check_interval=10 \
        exp_manager.exp_dir=examples/nlp/language_modeling/retro_results \
        model.data.data_prefix='' \
        model.data.knn_index='' \
        model.data.retrieval_prefix='' \
        model.tensor_model_parallel_size=2 \
        model.micro_batch_size=4 \
        model.optim.name=fused_adam \
        model.optim.lr=2e-4 \
        model.optim.sched.warmup_steps=2 \
        model.optim.sched.constant_steps=2 \
        model.optim.sched.min_lr=8e-5 \
        model.max_position_embeddings=128 \
        model.encoder_seq_length=128 \
        model.chunk_size=32 \
        model.enc_num_layers=2 \
        model.dec_num_layers=2 \
        model.enc_cross_attention=[1] \
        model.dec_cross_attention=[1] \
        +model.data.mock=True"
        sh "python examples/nlp/language_modeling/megatron_retro_pretraining.py \
        trainer.devices=2 \
        trainer.num_nodes=1 \
        trainer.accelerator=gpu \
        trainer.accumulate_grad_batches=1 \
        trainer.limit_val_batches=2 \
        exp_manager.resume_if_exists=True \
        trainer.max_steps=20 \
        trainer.precision=16 \
        trainer.gradient_clip_val=1.0 \
        trainer.val_check_interval=10 \
        exp_manager.exp_dir=examples/nlp/language_modeling/retro_results \
        model.data.data_prefix='' \
        model.data.knn_index='' \
        model.data.retrieval_prefix='' \
        model.tensor_model_parallel_size=2 \
        model.micro_batch_size=4 \
        model.optim.name=fused_adam \
        model.optim.lr=2e-4 \
        model.optim.sched.warmup_steps=2 \
        model.optim.sched.constant_steps=2 \
        model.optim.sched.min_lr=8e-5 \
        model.max_position_embeddings=128 \
        model.encoder_seq_length=128 \
        model.chunk_size=32 \
        model.enc_num_layers=2 \
        model.dec_num_layers=2 \
        model.enc_cross_attention=[1] \
        model.dec_cross_attention=[1] \
        +model.data.mock=True"
        sh "rm -rf examples/nlp/language_modeling/retro_results"
      }
    }
    stage('L2: Megatron RETRO muTransfer Pretraining Performance') {
      when {
        anyOf {
          branch 'main'
          changeRequest target: 'main'
        }
      }
      failFast true
      steps {
            sh "python examples/nlp/language_modeling/megatron_retro_mutransfer_pretrain.py \
                trainer.devices=2 \
                trainer.num_nodes=1 \
                trainer.accelerator=gpu \
                trainer.accumulate_grad_batches=1 \
                trainer.max_steps=100 \
                trainer.log_every_n_steps=1 \
                trainer.precision=16 \
                trainer.val_check_interval=100 \
                trainer.limit_val_batches=0 \
                trainer.gradient_clip_val=1.0 \
                +trainer.num_sanity_val_steps=0 \
                exp_manager.exp_dir=examples/nlp/language_modeling/retro_results/ \
                +exp_manager.version=smalltest \
                model.data.neighbors=2 \
                model.megatron_amp_O2=False \
                model.apply_query_key_layer_scaling=False \
                model.tensor_model_parallel_size=1 \
                model.optim.name=muadamw \
                model.optim.weight_decay=0.1 \
                model.optim.betas=[0.9,0.95] \
                model.optim.lr=6e-4 \
                model.optim.sched.warmup_steps=1000 \
                model.optim.sched.constant_steps=0 \
                model.optim.sched.min_lr=6e-5 \
                model.add_position_embedding=False \
                model.enc_num_layers=2 \
                model.dec_num_layers=6 \
                model.enc_cross_attention=[0] \
                model.dec_cross_attention=[3,5] \
                model.hidden_size=96 \
                model.ffn_hidden_size=384 \
                model.init_method_std=0.023 \
                model.num_attention_heads=12 \
                model.max_position_embeddings=1024 \
                model.encoder_seq_length=1024 \
                model.tokenizer.library=megatron \
                model.tokenizer.type=GPT2BPETokenizer \
                model.tokenizer.merge_file=/home/TestData/nlp/megatron_retro/gpt2-merges.txt \
                model.tokenizer.vocab_file=/home/TestData/nlp/megatron_retro/gpt2-vocab.json \
                model.data.data_prefix=[/home/TestData/nlp/megatron_retro/retro_wiki_test_text_document] \
                model.data.knn_index=[/home/TestData/nlp/megatron_retro/knn2_map_wiki_test.idx] \
                model.data.retrieval_prefix=/home/TestData/nlp/megatron_retro/retro_wiki_test_text_document \
                model.data.index_mapping_dir=/home/TestData/nlp/megatron_retro \
                model.data.num_workers=8 \
                model.micro_batch_size=8 \
                model.normalization=rmsnorm \
                model.transformer_block_type=pre_ln \
                model.bias_activation_fusion=True \
                model.bias_dropout_add_fusion=False \
                model.masked_softmax_fusion=True \
                model.hidden_dropout=0 \
                model.attention_dropout=0 \
                model.fp32_residual_connection=True \
                model.shape_file=/home/TestData/nlp/megatron_retro/o1_rel_shape_info_tiny.yaml"
        sh '''python -c "import pandas as pd
import pathlib
from pandas.testing import assert_frame_equal
from tensorboard.backend.event_processing.event_accumulator import EventAccumulator
import torch
if not (torch.cuda.is_available() and 'A100' in torch.cuda.get_device_name()):
    import sys
    sys.exit(0)
event_file = list(pathlib.Path('examples/nlp/language_modeling/retro_results/megatron_retro/smalltest').glob('events.out.tfevents*'))[0]
ea = EventAccumulator(str(event_file)).Reload()
vals = []
for i in ea.Scalars('reduced_train_loss'):
    vals.append(i.value)
training_curve = pd.DataFrame({'loss': vals})
gt_curve = pd.read_csv('/home/TestData/nlp/megatron_retro/expected_learning_curve.csv')
assert_frame_equal(training_curve, gt_curve, rtol=1e-3, atol=1e-3)"'''
        sh "rm -rf examples/nlp/language_modeling/retro_results"
      }
    }
    stage('L2: BioMegatron Bert NER Task') {
      when {
        anyOf {
          branch 'main'
          changeRequest target: 'main'
        }
      }
      failFast true
      steps {
        sh "python examples/nlp/token_classification/token_classification_train.py \
        exp_manager.exp_dir=examples/nlp/language_modeling/token_classification_results \
        trainer.max_epochs=1 \
        model.dataset.data_dir=/home/TestData/nlp/ner \
        model.language_model.pretrained_model_name=biomegatron345m_biovocab_30k_cased \
        model.tokenizer.tokenizer_name=null"
        sh "rm -rf examples/nlp/language_modeling/token_classification_results"
      }
    }
    stage('L2: Megatron GPT Pretraining and Resume Training TP=2') {
      when {
        anyOf {
          branch 'main'
          changeRequest target: 'main'
        }
      }
      failFast true
      steps {
        sh "python examples/nlp/language_modeling/megatron_gpt_pretraining.py \
        trainer.devices=2 \
        trainer.accelerator=gpu \
        trainer.log_every_n_steps=1 \
        trainer.val_check_interval=2 \
        trainer.limit_val_batches=2 \
        trainer.accumulate_grad_batches=1 \
        trainer.max_steps=3 \
        trainer.precision=16 \
        trainer.gradient_clip_val=1.0 \
        exp_manager.exp_dir=examples/nlp/language_modeling/gpt_pretrain_results \
        model.tensor_model_parallel_size=2 \
        model.optim.name=fused_adam \
        model.optim.lr=2e-4 \
        model.optim.sched.warmup_steps=1 \
        model.optim.sched.constant_steps=1 \
        model.optim.sched.min_lr=8e-5 \
        model.max_position_embeddings=128 \
        model.encoder_seq_length=128 \
        model.data.seq_length=128 \
        model.normalization=rmsnorm \
        model.bias=False \
        model.bias_activation_fusion=False \
        model.bias_dropout_add_fusion=False \
        model.tokenizer.vocab_file=/home/TestData/nlp/megatron_gpt/data/gpt/vocab.json \
        model.tokenizer.merge_file=/home/TestData/nlp/megatron_gpt/data/gpt/merges.txt \
        model.num_layers=8 \
        model.hidden_size=256 \
        model.num_attention_heads=8 \
        model.activations_checkpoint_method='block' \
        model.activations_checkpoint_granularity='full' \
        model.activations_checkpoint_num_layers=1 \
        model.data.data_prefix=[.5,/home/TestData/nlp/megatron_gpt/data/gpt/simple_wiki_gpt_preproc_text_document,.5,/home/TestData/nlp/megatron_gpt/data/gpt/simple_wiki_gpt_preproc_text_document] \
        model.data.index_mapping_dir=examples/nlp/language_modeling/gpt_index_mappings"
        sh "python examples/nlp/language_modeling/megatron_gpt_pretraining.py \
        trainer.devices=2 \
        trainer.accelerator=gpu \
        trainer.log_every_n_steps=1 \
        trainer.val_check_interval=2 \
        trainer.limit_val_batches=2 \
        trainer.accumulate_grad_batches=1 \
        trainer.max_steps=6 \
        trainer.precision=16 \
        trainer.gradient_clip_val=1.0 \
        exp_manager.exp_dir=examples/nlp/language_modeling/gpt_pretrain_results \
        exp_manager.resume_if_exists=True \
        model.tensor_model_parallel_size=2 \
        model.optim.name=fused_adam \
        model.optim.lr=2e-4 \
        model.optim.sched.warmup_steps=2 \
        model.optim.sched.constant_steps=2 \
        model.optim.sched.min_lr=8e-5 \
        model.max_position_embeddings=128 \
        model.encoder_seq_length=128 \
        model.data.seq_length=128 \
        model.normalization=rmsnorm \
        model.bias=False \
        model.bias_activation_fusion=False \
        model.bias_dropout_add_fusion=False \
        model.tokenizer.vocab_file=/home/TestData/nlp/megatron_gpt/data/gpt/vocab.json \
        model.tokenizer.merge_file=/home/TestData/nlp/megatron_gpt/data/gpt/merges.txt \
        model.num_layers=8 \
        model.hidden_size=256 \
        model.num_attention_heads=8 \
        model.activations_checkpoint_method='block' \
        model.activations_checkpoint_granularity='full' \
        model.activations_checkpoint_num_layers=1 \
        model.data.data_prefix=[.5,/home/TestData/nlp/megatron_gpt/data/gpt/simple_wiki_gpt_preproc_text_document,.5,/home/TestData/nlp/megatron_gpt/data/gpt/simple_wiki_gpt_preproc_text_document] \
        model.data.index_mapping_dir=examples/nlp/language_modeling/gpt_index_mappings"
        sh "rm -rf examples/nlp/language_modeling/gpt_pretrain_results"
        sh "rm -rf examples/nlp/language_modeling/gpt_index_mappings"
      }
    }
    stage('L2: Megatron GPT with Rope Pretraining and Resume Training TP=2') {
     when {
       anyOf {
         branch 'main'
         changeRequest target: 'main'
       }
     }
     failFast true
     steps {
       sh "python examples/nlp/language_modeling/megatron_gpt_pretraining.py \
       trainer.devices=2 \
       trainer.accelerator=gpu \
       trainer.log_every_n_steps=1 \
       trainer.val_check_interval=2 \
       trainer.limit_val_batches=2 \
       trainer.accumulate_grad_batches=1 \
       trainer.max_steps=3 \
       trainer.precision=16 \
       trainer.gradient_clip_val=1.0 \
       exp_manager.exp_dir=examples/nlp/language_modeling/gpt_pretrain_results \
       model.tensor_model_parallel_size=2 \
       model.optim.name=fused_adam \
       model.optim.lr=2e-4 \
       model.optim.sched.warmup_steps=1 \
       model.optim.sched.constant_steps=1 \
       model.optim.sched.min_lr=8e-5 \
       model.max_position_embeddings=128 \
       model.encoder_seq_length=128 \
       model.data.seq_length=128 \
       model.position_embedding_type=rope \
       model.rotary_percentage=0.5 \
       model.normalization=rmsnorm \
       model.bias=False \
       model.bias_activation_fusion=False \
       model.bias_dropout_add_fusion=False \
       model.tokenizer.vocab_file=/home/TestData/nlp/megatron_gpt/data/gpt/vocab.json \
       model.tokenizer.merge_file=/home/TestData/nlp/megatron_gpt/data/gpt/merges.txt \
       model.num_layers=8 \
       model.hidden_size=256 \
       model.num_attention_heads=8 \
       model.activations_checkpoint_method='block' \
       model.activations_checkpoint_granularity='full' \
       model.activations_checkpoint_num_layers=1 \
       model.data.data_prefix=[.5,/home/TestData/nlp/megatron_gpt/data/gpt/simple_wiki_gpt_preproc_text_document,.5,/home/TestData/nlp/megatron_gpt/data/gpt/simple_wiki_gpt_preproc_text_document] \
       model.data.index_mapping_dir=examples/nlp/language_modeling/gpt_index_mappings"
        // commented out to save time on github ci @adithyare
        //sh "python examples/nlp/language_modeling/megatron_gpt_pretraining.py \
        //trainer.devices=2 \
        //trainer.accelerator=gpu \
        //trainer.log_every_n_steps=1 \
        //trainer.val_check_interval=2 \
        //trainer.limit_val_batches=1 \
        //trainer.accumulate_grad_batches=1 \
        //trainer.max_steps=6 \
        //trainer.precision=16 \
        //trainer.gradient_clip_val=1.0 \
        //exp_manager.exp_dir=examples/nlp/language_modeling/gpt_pretrain_results \
        //exp_manager.resume_if_exists=True \
        //model.tensor_model_parallel_size=2 \
        //model.optim.name=fused_adam \
        //model.optim.lr=2e-4 \
        //model.optim.sched.warmup_steps=2 \
        //model.optim.sched.constant_steps=2 \
        //model.optim.sched.min_lr=8e-5 \
        //model.max_position_embeddings=128 \
        //model.encoder_seq_length=128 \
        //model.data.seq_length=128 \
        //model.position_embedding_type=rope \
        //model.rotary_percentage=0.5 \
        //model.normalization=rmsnorm \
        //model.bias=False \
        //model.bias_activation_fusion=False \
        //model.bias_dropout_add_fusion=False \
        //model.tokenizer.vocab_file=/home/TestData/nlp/megatron_gpt/data/gpt/vocab.json \
        //model.tokenizer.merge_file=/home/TestData/nlp/megatron_gpt/data/gpt/merges.txt \
        //model.num_layers=8 \
        //model.hidden_size=256 \
        //model.num_attention_heads=8 \
        //model.activations_checkpoint_method='block' \
        //model.activations_checkpoint_granularity='full' \
        //model.activations_checkpoint_num_layers=1 \
        //model.data.data_prefix=[.5,/home/TestData/nlp/megatron_gpt/data/gpt/simple_wiki_gpt_preproc_text_document,.5,/home/TestData/nlp/megatron_gpt/data/gpt/simple_wiki_gpt_preproc_text_document] \
        //model.data.index_mapping_dir=examples/nlp/language_modeling/gpt_index_mappings"
       sh "rm -rf examples/nlp/language_modeling/gpt_pretrain_results"
       sh "rm -rf examples/nlp/language_modeling/gpt_index_mappings"
      }
     }

    // This test requires Ampere but some of the test GPUs are Volta
    // Need to add a check for compute capability before uncommenting this test
    // stage('L2: Megatron GPT with Rope Pretraining using Flash Attention and Resume Training TP=2') {
    //   when {
    //     anyOf {
    //       branch 'main'
    //       changeRequest target: 'main'
    //     }
    //   }
    //   failFast true
    //   steps {
    //     sh "python examples/nlp/language_modeling/megatron_gpt_pretraining.py \
    //     trainer.devices=2 \
    //     trainer.accelerator=gpu \
    //     trainer.log_every_n_steps=1 \
    //     trainer.val_check_interval=2 \
    //     trainer.limit_val_batches=2 \
    //     trainer.accumulate_grad_batches=1 \
    //     trainer.max_steps=3 \
    //     trainer.precision=16 \
    //     trainer.gradient_clip_val=1.0 \
    //     exp_manager.exp_dir=examples/nlp/language_modeling/gpt_pretrain_results \
    //     model.tensor_model_parallel_size=2 \
    //     model.optim.name=fused_adam \
    //     model.optim.lr=2e-4 \
    //     model.optim.sched.warmup_steps=1 \
    //     model.optim.sched.constant_steps=1 \
    //     model.optim.sched.min_lr=8e-5 \
    //     model.max_position_embeddings=128 \
    //     model.encoder_seq_length=128 \
    //     model.data.seq_length=128 \
    //     model.position_embedding_type=rope \
    //     model.rotary_percentage=0.5 \
    //     model.normalization=rmsnorm \
    //     model.bias=False \
    //     model.bias_activation_fusion=False \
    //     model.bias_dropout_add_fusion=False \
    //     model.tokenizer.vocab_file=/home/TestData/nlp/megatron_gpt/data/gpt/vocab.json \
    //     model.tokenizer.merge_file=/home/TestData/nlp/megatron_gpt/data/gpt/merges.txt \
    //     model.num_layers=8 \
    //     model.hidden_size=256 \
    //     model.num_attention_heads=8 \
    //     model.activations_checkpoint_method='block' \
    //     model.activations_checkpoint_granularity='full' \
    //     model.activations_checkpoint_num_layers=1 \
    //     model.data.data_prefix=[.5,/home/TestData/nlp/megatron_gpt/data/gpt/simple_wiki_gpt_preproc_text_document,.5,/home/TestData/nlp/megatron_gpt/data/gpt/simple_wiki_gpt_preproc_text_document] \
    //     model.data.index_mapping_dir=examples/nlp/language_modeling/gpt_index_mappings \
    //     model.use_flash_attention=True "
    //     // commented out to save time on github ci @adithyare
    //     //sh "python examples/nlp/language_modeling/megatron_gpt_pretraining.py \
    //     //trainer.devices=2 \
    //     //trainer.accelerator=gpu \
    //     //trainer.log_every_n_steps=1 \
    //     //trainer.val_check_interval=2 \
    //     //trainer.limit_val_batches=1 \
    //     //trainer.accumulate_grad_batches=1 \
    //     //trainer.max_steps=6 \
    //     //trainer.precision=16 \
    //     //trainer.gradient_clip_val=1.0 \
    //     //exp_manager.exp_dir=examples/nlp/language_modeling/gpt_pretrain_results \
    //     //exp_manager.resume_if_exists=True \
    //     //model.tensor_model_parallel_size=2 \
    //     //model.optim.name=fused_adam \
    //     //model.optim.lr=2e-4 \
    //     //model.optim.sched.warmup_steps=2 \
    //     //model.optim.sched.constant_steps=2 \
    //     //model.optim.sched.min_lr=8e-5 \
    //     //model.max_position_embeddings=128 \
    //     //model.encoder_seq_length=128 \
    //     //model.data.seq_length=128 \
    //     //model.position_embedding_type=rope \
    //     //model.rotary_percentage=0.5 \
    //     //model.normalization=rmsnorm \
    //     //model.bias=False \
    //     //model.bias_activation_fusion=False \
    //     //model.bias_dropout_add_fusion=False \
    //     //model.tokenizer.vocab_file=/home/TestData/nlp/megatron_gpt/data/gpt/vocab.json \
    //     //model.tokenizer.merge_file=/home/TestData/nlp/megatron_gpt/data/gpt/merges.txt \
    //     //model.num_layers=8 \
    //     //model.hidden_size=256 \
    //     //model.num_attention_heads=8 \
    //     //model.activations_checkpoint_method='block' \
    //     //model.activations_checkpoint_granularity='full' \
    //     //model.activations_checkpoint_num_layers=1 \
    //     //model.data.data_prefix=[.5,/home/TestData/nlp/megatron_gpt/data/gpt/simple_wiki_gpt_preproc_text_document,.5,/home/TestData/nlp/megatron_gpt/data/gpt/simple_wiki_gpt_preproc_text_document] \
    //     //model.data.index_mapping_dir=examples/nlp/language_modeling/gpt_index_mappings \
    //     //model.use_flash_attention=True"
    //     sh "rm -rf examples/nlp/language_modeling/gpt_pretrain_results"
    //     sh "rm -rf examples/nlp/language_modeling/gpt_index_mappings"
    //   }
    // }
    stage('L2: Megatron GPT with ALiBi Pretraining and Resume Training TP=2') {
      when {
        anyOf {
          branch 'main'
          changeRequest target: 'main'
        }
      }
      failFast true
      steps {
        sh "python examples/nlp/language_modeling/megatron_gpt_pretraining.py \
        trainer.devices=2 \
        trainer.accelerator=gpu \
        trainer.log_every_n_steps=1 \
        trainer.val_check_interval=2 \
        trainer.limit_val_batches=2 \
        trainer.accumulate_grad_batches=1 \
        trainer.max_steps=3 \
        trainer.precision=16 \
        trainer.gradient_clip_val=1.0 \
        exp_manager.exp_dir=examples/nlp/language_modeling/gpt_pretrain_results \
        model.tensor_model_parallel_size=2 \
        model.optim.name=fused_adam \
        model.optim.lr=2e-4 \
        model.optim.sched.warmup_steps=1 \
        model.optim.sched.constant_steps=1 \
        model.optim.sched.min_lr=8e-5 \
        model.max_position_embeddings=128 \
        model.encoder_seq_length=128 \
        model.data.seq_length=128 \
        model.position_embedding_type=alibi \
        model.normalization=rmsnorm \
        model.bias=False \
        model.bias_activation_fusion=False \
        model.bias_dropout_add_fusion=False \
        model.tokenizer.vocab_file=/home/TestData/nlp/megatron_gpt/data/gpt/vocab.json \
        model.tokenizer.merge_file=/home/TestData/nlp/megatron_gpt/data/gpt/merges.txt \
        model.num_layers=8 \
        model.hidden_size=256 \
        model.num_attention_heads=8 \
        model.activations_checkpoint_method='block' \
        model.activations_checkpoint_granularity='full' \
        model.activations_checkpoint_num_layers=1 \
        model.data.data_prefix=[.5,/home/TestData/nlp/megatron_gpt/data/gpt/simple_wiki_gpt_preproc_text_document,.5,/home/TestData/nlp/megatron_gpt/data/gpt/simple_wiki_gpt_preproc_text_document] \
        model.data.index_mapping_dir=examples/nlp/language_modeling/gpt_index_mappings"
        // not testing resume functionality to save time on ci @adithyare
        //sh "python examples/nlp/language_modeling/megatron_gpt_pretraining.py \
        //trainer.devices=2 \
        //trainer.accelerator=gpu \
        //trainer.log_every_n_steps=1 \
        //trainer.val_check_interval=2 \
        //trainer.limit_val_batches=1 \
        //trainer.accumulate_grad_batches=1 \
        //trainer.max_steps=6 \
        //trainer.precision=16 \
        //trainer.gradient_clip_val=1.0 \
        //exp_manager.exp_dir=examples/nlp/language_modeling/gpt_pretrain_results \
        //exp_manager.resume_if_exists=True \
        //model.tensor_model_parallel_size=2 \
        //model.optim.name=fused_adam \
        //model.optim.lr=2e-4 \
        //model.optim.sched.warmup_steps=2 \
        //model.optim.sched.constant_steps=2 \
        //model.optim.sched.min_lr=8e-5 \
        //model.max_position_embeddings=128 \
        //model.encoder_seq_length=128 \
        //model.data.seq_length=128 \
        //model.position_embedding_type=alibi \
        //model.normalization=rmsnorm \
        //model.bias=False \
        //model.bias_activation_fusion=False \
        //model.bias_dropout_add_fusion=False \
        //model.tokenizer.vocab_file=/home/TestData/nlp/megatron_gpt/data/gpt/vocab.json \
        //model.tokenizer.merge_file=/home/TestData/nlp/megatron_gpt/data/gpt/merges.txt \
        //model.num_layers=8 \
        //model.hidden_size=256 \
        //model.num_attention_heads=8 \
        //model.activations_checkpoint_method='block' \
        //model.activations_checkpoint_granularity='full' \
        //model.activations_checkpoint_num_layers=1 \
        //model.data.data_prefix=[.5,/home/TestData/nlp/megatron_gpt/data/gpt/simple_wiki_gpt_preproc_text_document,.5,/home/TestData/nlp/megatron_gpt/data/gpt/simple_wiki_gpt_preproc_text_document] \
        //model.data.index_mapping_dir=examples/nlp/language_modeling/gpt_index_mappings"
        sh "rm -rf examples/nlp/language_modeling/gpt_pretrain_results"
        sh "rm -rf examples/nlp/language_modeling/gpt_index_mappings"
      }
    }
    stage('L2: Megatron GPT with KERPLE Pretraining and Resume Training TP=2') {
      when {
        anyOf {
          branch 'main'
          changeRequest target: 'main'
        }
      }
      failFast true
      steps {
        sh "python examples/nlp/language_modeling/megatron_gpt_pretraining.py \
        trainer.devices=2 \
        trainer.accelerator=gpu \
        trainer.log_every_n_steps=1 \
        trainer.val_check_interval=2 \
        trainer.limit_val_batches=2 \
        trainer.accumulate_grad_batches=1 \
        trainer.max_steps=3 \
        trainer.precision=16 \
        trainer.gradient_clip_val=1.0 \
        exp_manager.exp_dir=examples/nlp/language_modeling/gpt_pretrain_results \
        model.tensor_model_parallel_size=2 \
        model.optim.name=fused_adam \
        model.optim.lr=2e-4 \
        model.optim.sched.warmup_steps=1 \
        model.optim.sched.constant_steps=1 \
        model.optim.sched.min_lr=8e-5 \
        model.max_position_embeddings=128 \
        model.encoder_seq_length=128 \
        model.data.seq_length=128 \
        model.position_embedding_type=kerple \
        model.normalization=rmsnorm \
        model.bias=False \
        model.bias_activation_fusion=False \
        model.bias_dropout_add_fusion=False \
        model.tokenizer.vocab_file=/home/TestData/nlp/megatron_gpt/data/gpt/vocab.json \
        model.tokenizer.merge_file=/home/TestData/nlp/megatron_gpt/data/gpt/merges.txt \
        model.num_layers=8 \
        model.hidden_size=256 \
        model.num_attention_heads=8 \
        model.activations_checkpoint_method='block' \
        model.activations_checkpoint_granularity='full' \
        model.activations_checkpoint_num_layers=1 \
        model.data.data_prefix=[.5,/home/TestData/nlp/megatron_gpt/data/gpt/simple_wiki_gpt_preproc_text_document,.5,/home/TestData/nlp/megatron_gpt/data/gpt/simple_wiki_gpt_preproc_text_document] \
        model.data.index_mapping_dir=examples/nlp/language_modeling/gpt_index_mappings"
        // commented out to save time on github ci @adithyare
        //sh "python examples/nlp/language_modeling/megatron_gpt_pretraining.py \
        //trainer.devices=2 \
        //trainer.accelerator=gpu \
        //trainer.log_every_n_steps=1 \
        //trainer.val_check_interval=2 \
        //trainer.limit_val_batches=1 \
        //trainer.accumulate_grad_batches=1 \
        //trainer.max_steps=6 \
        //trainer.precision=16 \
        //trainer.gradient_clip_val=1.0 \
        //exp_manager.exp_dir=examples/nlp/language_modeling/gpt_pretrain_results \
        //exp_manager.resume_if_exists=True \
        //model.tensor_model_parallel_size=2 \
        //model.optim.name=fused_adam \
        //model.optim.lr=2e-4 \
        //model.optim.sched.warmup_steps=2 \
        //model.optim.sched.constant_steps=2 \
        //model.optim.sched.min_lr=8e-5 \
        //model.max_position_embeddings=128 \
        //model.encoder_seq_length=128 \
        //model.data.seq_length=128 \
        //model.position_embedding_type=kerple \
        //model.normalization=rmsnorm \
        //model.bias=False \
        //model.bias_activation_fusion=False \
        //model.bias_dropout_add_fusion=False \
        //model.tokenizer.vocab_file=/home/TestData/nlp/megatron_gpt/data/gpt/vocab.json \
        //model.tokenizer.merge_file=/home/TestData/nlp/megatron_gpt/data/gpt/merges.txt \
        //model.num_layers=8 \
        //model.hidden_size=256 \
        //model.num_attention_heads=8 \
        //model.activations_checkpoint_method='block' \
        //model.activations_checkpoint_granularity='full' \
        //model.activations_checkpoint_num_layers=1 \
        //model.data.data_prefix=[.5,/home/TestData/nlp/megatron_gpt/data/gpt/simple_wiki_gpt_preproc_text_document,.5,/home/TestData/nlp/megatron_gpt/data/gpt/simple_wiki_gpt_preproc_text_document] \
        //model.data.index_mapping_dir=examples/nlp/language_modeling/gpt_index_mappings"
        sh "rm -rf examples/nlp/language_modeling/gpt_pretrain_results"
        sh "rm -rf examples/nlp/language_modeling/gpt_index_mappings"
      }
    }
    stage('L2: Megatron GPT Pretraining and Resume Training PP=2') {
      when {
        anyOf {
          branch 'main'
          changeRequest target: 'main'
        }
      }
      failFast true
      steps {
        sh "python examples/nlp/language_modeling/megatron_gpt_pretraining.py \
        trainer.devices=2 \
        trainer.log_every_n_steps=1 \
        trainer.val_check_interval=2 \
        trainer.limit_val_batches=2 \
        trainer.accumulate_grad_batches=1 \
        trainer.max_steps=3 \
        trainer.precision=16 \
        trainer.gradient_clip_val=1.0 \
        exp_manager.exp_dir=examples/nlp/language_modeling/gpt_pretrain_results \
        model.pipeline_model_parallel_size=2 \
        model.tensor_model_parallel_size=1 \
        model.optim.name=fused_adam \
        model.optim.lr=2e-4 \
        model.optim.sched.warmup_steps=1 \
        model.optim.sched.constant_steps=1 \
        model.optim.sched.min_lr=8e-5 \
        model.max_position_embeddings=128 \
        model.encoder_seq_length=128 \
        model.activation=fast-swiglu \
        model.bias_activation_fusion=False \
        model.hidden_dropout=0.0 \
        model.attention_dropout=0.0 \
        model.transformer_block_type=normformer \
        model.headscale=True \
        model.data.seq_length=128 \
        model.tokenizer.vocab_file=/home/TestData/nlp/megatron_gpt/data/gpt/vocab.json \
        model.tokenizer.merge_file=/home/TestData/nlp/megatron_gpt/data/gpt/merges.txt \
        model.num_layers=8 \
        model.hidden_size=256 \
        model.num_attention_heads=8 \
        model.activations_checkpoint_method='block' \
        model.activations_checkpoint_num_layers=1 \
        model.data.data_prefix=[.5,/home/TestData/nlp/megatron_gpt/data/gpt/simple_wiki_gpt_preproc_text_document,.5,/home/TestData/nlp/megatron_gpt/data/gpt/simple_wiki_gpt_preproc_text_document] \
        model.data.index_mapping_dir=examples/nlp/language_modeling/gpt_index_mappings"
        sh "python examples/nlp/language_modeling/megatron_gpt_pretraining.py \
        trainer.devices=2 \
        trainer.log_every_n_steps=1 \
        trainer.val_check_interval=2 \
        trainer.limit_val_batches=2 \
        trainer.accumulate_grad_batches=1 \
        trainer.max_steps=6 \
        trainer.precision=16 \
        trainer.gradient_clip_val=1.0 \
        exp_manager.exp_dir=examples/nlp/language_modeling/gpt_pretrain_results \
        exp_manager.resume_if_exists=True \
        model.pipeline_model_parallel_size=2 \
        model.tensor_model_parallel_size=1 \
        model.optim.name=fused_adam \
        model.optim.lr=2e-4 \
        model.optim.sched.warmup_steps=2 \
        model.optim.sched.constant_steps=2 \
        model.optim.sched.min_lr=8e-5 \
        model.max_position_embeddings=128 \
        model.encoder_seq_length=128 \
        model.activation=fast-swiglu \
        model.bias_activation_fusion=False \
        model.hidden_dropout=0.0 \
        model.attention_dropout=0.0 \
        model.transformer_block_type=normformer \
        model.headscale=True \
        model.data.seq_length=128 \
        model.tokenizer.vocab_file=/home/TestData/nlp/megatron_gpt/data/gpt/vocab.json \
        model.tokenizer.merge_file=/home/TestData/nlp/megatron_gpt/data/gpt/merges.txt \
        model.num_layers=8 \
        model.hidden_size=256 \
        model.num_attention_heads=8 \
        model.activations_checkpoint_method='block' \
        model.activations_checkpoint_num_layers=1 \
        model.data.data_prefix=[.5,/home/TestData/nlp/megatron_gpt/data/gpt/simple_wiki_gpt_preproc_text_document,.5,/home/TestData/nlp/megatron_gpt/data/gpt/simple_wiki_gpt_preproc_text_document] \
        model.data.index_mapping_dir=examples/nlp/language_modeling/gpt_index_mappings"
        sh "rm -rf examples/nlp/language_modeling/gpt_pretrain_results"
        sh "rm -rf examples/nlp/language_modeling/gpt_index_mappings"
      }
    }
    // @athitten Remove /home/TestData/nlp/megatron_sft/trec.jsonl for validation and test file until we have support for multiple dataloaders in lightning 2.0
    stage('L2: Megatron GPT Finetuning PP=2') {
      when {
        anyOf {
          branch 'main'
          changeRequest target: 'main'
        }
      }
      failFast true
      steps {
        sh "python examples/nlp/language_modeling/tuning/megatron_gpt_peft_tuning.py \
        trainer.devices=2 \
        trainer.log_every_n_steps=1 \
        trainer.val_check_interval=2 \
        +trainer.limit_val_batches=2 \
        trainer.max_steps=3 \
        trainer.precision=16 \
        trainer.gradient_clip_val=1.0 \
        exp_manager.exp_dir=examples/nlp/language_modeling/gpt_sft_results \
        model.pipeline_model_parallel_size=2 \
        model.tensor_model_parallel_size=1 \
        model.restore_from_path=/home/TestData/nlp/megatron_gpt/PP2/gpt_pp2_tp1.nemo \
        model.optim.name=fused_adam \
        model.optim.lr=2e-4 \
        model.peft.peft_scheme=null \
        model.data.train_ds.micro_batch_size=1 \
        model.data.train_ds.global_batch_size=4 \
        model.data.train_ds.file_names=[/home/TestData/nlp/megatron_sft/quarel.jsonl,/home/TestData/nlp/megatron_sft/trec.jsonl] \
        model.data.train_ds.concat_sampling_probabilities=[0.3,0.7] \
        model.data.train_ds.num_workers=0 \
        model.data.test_ds.micro_batch_size=1 \
        model.data.test_ds.global_batch_size=1 \
        model.data.test_ds.file_names=[/home/TestData/nlp/megatron_sft/quarel.jsonl] \
        model.data.test_ds.names=[quarel] \
        model.data.validation_ds.micro_batch_size=1 \
        model.data.validation_ds.global_batch_size=1 \
        model.data.validation_ds.num_workers=0 \
        model.data.validation_ds.file_names=[/home/TestData/nlp/megatron_sft/quarel.jsonl] \
        model.data.validation_ds.names=[quarel]"
        sh "python examples/nlp/language_modeling/tuning/megatron_gpt_peft_tuning.py \
        trainer.devices=2 \
        trainer.log_every_n_steps=1 \
        trainer.val_check_interval=1 \
        +trainer.limit_val_batches=2 \
        trainer.max_steps=3 \
        trainer.precision=16 \
        trainer.gradient_clip_val=1.0 \
        exp_manager.exp_dir=examples/nlp/language_modeling/gpt_sft_results \
        model.pipeline_model_parallel_size=2 \
        model.tensor_model_parallel_size=1 \
        model.restore_from_path=/home/TestData/nlp/megatron_gpt/PP2/gpt_pp2_tp1.nemo \
        model.optim.name=fused_adam \
        model.optim.lr=2e-4 \
        model.peft.peft_scheme=null \
        model.data.train_ds.micro_batch_size=1 \
        model.data.train_ds.global_batch_size=4 \
        model.data.train_ds.file_names=[/home/TestData/nlp/megatron_sft/quarel.jsonl,/home/TestData/nlp/megatron_sft/trec.jsonl] \
        model.data.train_ds.concat_sampling_probabilities=[0.3,0.7] \
        model.data.train_ds.num_workers=0 \
        model.data.test_ds.micro_batch_size=1 \
        model.data.test_ds.global_batch_size=1 \
        model.data.test_ds.file_names=[/home/TestData/nlp/megatron_sft/quarel.jsonl] \
        model.data.test_ds.names=[quarel] \
        model.data.validation_ds.micro_batch_size=1 \
        model.data.validation_ds.global_batch_size=1 \
        model.data.validation_ds.num_workers=0 \
        model.data.validation_ds.file_names=[/home/TestData/nlp/megatron_sft/quarel.jsonl] \
        model.data.validation_ds.names=[quarel]"
        sh "rm -rf examples/nlp/language_modeling/gpt_sft_results"
      }
    }
    stage('L2: Megatron GPT Finetuning StarCoder PP=1') {
      when {
        anyOf {
          branch 'main'
          changeRequest target: 'main'
        }
      }
      failFast true
      steps {
        sh "python examples/nlp/language_modeling/tuning/megatron_gpt_sft.py \
        trainer.devices=1 \
        trainer.num_nodes=1 \
        trainer.precision=32 \
        trainer.max_steps=4 \
        trainer.val_check_interval=4 \
        trainer.enable_checkpointing=False \
        +trainer.limit_val_batches=2 \
        +trainer.limit_test_batches=2 \
        exp_manager.checkpoint_callback_params.save_best_model=False \
        exp_manager.exp_dir=examples/nlp/language_modeling/gpt_sft_results \
        model.optim.name=distributed_fused_adam \
        model.restore_from_path=/home/TestData/nlp/megatron_gpt/starcoder-ci-nemo/megatron_starcoder_tp1_pp1.nemo \
        model.tensor_model_parallel_size=1 \
        model.pipeline_model_parallel_size=1 \
        model.data.train_ds.file_names=[/home/TestData/nlp/megatron_sft/quarel.jsonl] \
        model.data.train_ds.num_workers=0 \
        model.data.test_ds.file_names=[/home/TestData/nlp/megatron_sft/quarel.jsonl] \
        model.data.validation_ds.num_workers=0 \
        model.data.validation_ds.file_names=[/home/TestData/nlp/megatron_sft/quarel.jsonl] \
        model.data.test_ds.num_workers=0 \
        model.data.train_ds.concat_sampling_probabilities=[1.0]"
        sh "rm -rf examples/nlp/language_modeling/gpt_sft_results"
      }
    }
    stage('L2: Megatron GPT PEFT Lora PP=2') {
      when {
        anyOf {
          branch 'main'
          changeRequest target: 'main'
        }
      }
      failFast true
      steps {
        sh "rm -rf examples/nlp/language_modeling/gpt_peft_lora_results_pp2"
        sh "python examples/nlp/language_modeling/tuning/megatron_gpt_peft_tuning.py \
        trainer.devices=2 \
        trainer.log_every_n_steps=1 \
        trainer.max_epochs=9999 \
        trainer.max_steps=3 \
        trainer.val_check_interval=3 \
        ++trainer.limit_val_batches=2 \
        trainer.precision=16 \
        exp_manager.exp_dir=examples/nlp/language_modeling/gpt_peft_lora_results_pp2 \
        model.pipeline_model_parallel_size=2 \
        model.tensor_model_parallel_size=1 \
        model.restore_from_path=/home/TestData/nlp/megatron_gpt/PP2/gpt_pp2_tp1.nemo \
        model.peft.peft_scheme='lora' \
        model.answer_only_loss=True \
        model.micro_batch_size=1 \
        model.global_batch_size=1 \
        model.data.train_ds.file_names=[/home/TestData/nlp/megatron_sft/quarel.jsonl] \
        model.data.train_ds.concat_sampling_probabilities=[1.0] \
        model.data.train_ds.num_workers=0 \
        model.data.validation_ds.num_workers=0 \
        model.data.validation_ds.file_names=[/home/TestData/nlp/megatron_sft/quarel.jsonl] \
        model.data.validation_ds.names=[quarel]"
        sh "rm -rf examples/nlp/language_modeling/gpt_peft_lora_results_pp2"
      }
    }
    stage('L2: Megatron GPT PEFT Lora TP=2') {
      when {
        anyOf {
          branch 'main'
          changeRequest target: 'main'
        }
      }
      failFast true
      steps {
        sh "rm -rf /home/TestData/nlp/lora_tuning_tp2"
        sh "python examples/nlp/language_modeling/tuning/megatron_gpt_peft_tuning.py \
        trainer.devices=2 \
        trainer.log_every_n_steps=1 \
        trainer.max_epochs=9999 \
        trainer.max_steps=3 \
        trainer.val_check_interval=3 \
        ++trainer.limit_val_batches=2 \
        trainer.precision=16 \
        exp_manager.exp_dir=/home/TestData/nlp/lora_tuning_tp2 \
        model.pipeline_model_parallel_size=1 \
        model.tensor_model_parallel_size=2 \
        model.restore_from_path=/home/TestData/nlp/megatron_gpt/TP2/megatron_gpt_tp2.nemo \
        model.peft.peft_scheme='lora' \
        model.answer_only_loss=True \
        model.micro_batch_size=1 \
        model.global_batch_size=1 \
        model.data.train_ds.file_names=[/home/TestData/nlp/megatron_sft/quarel.jsonl] \
        model.data.train_ds.concat_sampling_probabilities=[1.0] \
        model.data.train_ds.num_workers=0 \
        model.data.validation_ds.num_workers=0 \
        model.data.validation_ds.file_names=[/home/TestData/nlp/megatron_sft/quarel.jsonl] \
        model.data.validation_ds.names=[quarel]"
        sh "python examples/nlp/language_modeling/tuning/megatron_gpt_peft_eval.py \
        model.restore_from_path=/home/TestData/nlp/megatron_gpt/TP2/megatron_gpt_tp2.nemo \
        model.peft.restore_from_path=/home/TestData/nlp/lora_tuning_tp2/megatron_gpt_peft_lora_tuning/checkpoints/megatron_gpt_peft_lora_tuning.nemo \
        model.peft.restore_from_ckpt_name=null \
        model.peft.restore_from_hparams_path=null \
        model.tensor_model_parallel_size=2 \
        trainer.devices=2 \
        model.data.test_ds.file_names=[/home/TestData/nlp/megatron_sft/quarel_4.jsonl] \
        model.data.test_ds.names=['quarel4'] \
        model.global_batch_size=2 \
        model.micro_batch_size=1 \
        model.data.test_ds.tokens_to_generate=10 \
        model.data.test_ds.write_predictions_to_file=True \
        model.data.test_ds.output_file_path_prefix='/home/TestData/nlp/lora_tuning_tp2/out' \
        inference.greedy=True \
        inference.repetition_penalty=1.0 \
        inference.outfile_path='/home/TestData/nlp/lora_tuning_tp2/out.jsonl'"
        sh "rm -rf /home/TestData/nlp/lora_tuning_tp2"
      }
    }
    stage('L2: Megatron GPT Eval') {
      when {
        anyOf {
          branch 'main'
          changeRequest target: 'main'
        }
      }
      failFast true
      steps{
        sh "python examples/nlp/language_modeling/megatron_gpt_eval.py \
            gpt_model_file=/home/TestData/nlp/megatron_gpt/125M/megatron_gpt.nemo \
            prompts=['How to fix GPU memory? A:'] \
            tensor_model_parallel_size=1 \
            inference.tokens_to_generate=32 \
            trainer.precision=32"
      }
    }
    stage('L2: Megatron GPT Eval PP2') {
      when {
        anyOf {
          branch 'main'
          changeRequest target: 'main'
        }
      }
      failFast true
      steps {
        sh "python examples/nlp/language_modeling/megatron_gpt_eval.py \
            gpt_model_file=/home/TestData/nlp/megatron_gpt/PP2/gpt_pp2_tp1.nemo \
            server=False \
            tensor_model_parallel_size=1 \
            pipeline_model_parallel_size=2 \
            trainer.devices=2 \
            trainer.num_nodes=1 \
            trainer.precision=32"
      }
    }
    stage('L2: Megatron GPT SFT Eval (inference seq len > training seq len)') {
      when {
        anyOf {
          branch 'main'
          changeRequest target: 'main'
        }
      }
      failFast true
      steps{
        sh "python examples/nlp/language_modeling/tuning/megatron_gpt_peft_eval.py \
            model.restore_from_path=/home/TestData/nlp/megatron_gpt_sft/megatron_gpt_rope_sft.nemo \
            model.peft.restore_from_path=null \
            model.data.test_ds.file_names=['/home/TestData/nlp/megatron_gpt_sft/sample.jsonl'] \
            model.data.test_ds.names=['test'] \
            model.data.test_ds.global_batch_size=1 \
            model.data.test_ds.micro_batch_size=1 \
            model.data.test_ds.tokens_to_generate=30 \
            model.data.test_ds.max_seq_length=6000 \
            model.data.test_ds.write_predictions_to_file=True \
            model.data.test_ds.output_file_path_prefix='examples/nlp/language_modeling/out' \
            inference.greedy=True \
            inference.repetition_penalty=1.0 \
            inference.outfile_path='examples/nlp/language_modeling/out.jsonl' && \
            rm -rf examples/nlp/language_modeling/out.jsonl"
      }
    }

    // TODO: Add this test back. Test was failing on CI machines due to HW error
    // stage('L2: Megatron GPT Convert from Megatron-LM checkpoing and Eval') {
    //   when {
    //     anyOf {
    //       branch 'main'
    //       changeRequest target: 'main'
    //     }
    //   }
    //   failFast true
    //   steps {
    //     sh "python -m torch.distributed.launch --nproc_per_node=2 \
    //     examples/nlp/language_modeling/megatron_lm_ckpt_to_nemo.py \
    //     --checkpoint_folder=/home/TestData/nlp/megatron_gpt/data/gpt/iter_0008700 \
    //     --checkpoint_name=model_optim_rng.pt \
    //     --hparams_file=/home/TestData/nlp/megatron_gpt/data/gpt/iter_0008700/hparams.yaml \
    //     --nemo_file_path=examples/nlp/language_modeling/small_gpt.nemo \
    //     --model_type=gpt \
    //     --pipeline_model_parallel_size=1 \
    //     --gpus_per_node=2 \
    //     --tensor_model_parallel_size=2"
    //     sh "python examples/nlp/language_modeling/megatron_gpt_eval.py \
    //     --gpt_model_file=examples/nlp/language_modeling/small_gpt.nemo \
    //     --tokens_to_generate=32 \
    //     --tensor_model_parallel_size=2 \
    //     --prompt='This is a test.'"
    //     sh "rm examples/nlp/language_modeling/small_gpt.nemo"
    //   }
    // }
    stage('L2: Megatron Change Partitions') {
      when {
        anyOf {
          branch 'main'
          changeRequest target: 'main'
        }
      }
      failFast true
      parallel{
        stage('Reduce TP Num Partitions (2 to 1) and PP Num Partitions (1 to 2)'){
          steps{
            sh "python examples/nlp/language_modeling/megatron_change_num_partitions.py \
                --model_file \
                /home/TestData/nlp/megatron_gpt/TP2/megatron_gpt_tp2.nemo \
                --target_file \
                /home/TestData/nlp/megatron_gpt/TP2-Temp/test-reduce.nemo \
                --tensor_model_parallel_size \
                2 \
                --target_tensor_model_parallel_size \
                1 \
                --pipeline_model_parallel_size \
                1 \
                --target_pipeline_model_parallel_size \
                2"
            sh "rm /home/TestData/nlp/megatron_gpt/TP2-Temp/test-reduce.nemo"
          }
        }
        stage('Increase TP Num Partitions (2 to 4) and PP Num Partitions (1 to 2)'){
          steps{
            sh "python examples/nlp/language_modeling/megatron_change_num_partitions.py \
                --model_file \
                /home/TestData/nlp/megatron_gpt/TP2/megatron_gpt_tp2.nemo \
                --target_file \
                /home/TestData/nlp/megatron_gpt/TP2-Temp/test-increase.nemo \
                --tensor_model_parallel_size \
                2 \
                --target_tensor_model_parallel_size \
                4 \
                --pipeline_model_parallel_size \
                1 \
                --target_pipeline_model_parallel_size \
                1"
            sh "rm /home/TestData/nlp/megatron_gpt/TP2-Temp/test-increase.nemo"
          }
        }
      }
    }
    stage('L2: Megatron T5 Pretraining and Resume Training TP=2') {
      when {
        anyOf {
          branch 'main'
          changeRequest target: 'main'
        }
      }
      failFast true
      steps {
        sh "python examples/nlp/language_modeling/megatron_t5_pretraining.py \
        trainer.devices=2 \
        trainer.accelerator=gpu \
        trainer.log_every_n_steps=1 \
        trainer.val_check_interval=10 \
        trainer.limit_val_batches=2 \
        trainer.accumulate_grad_batches=1 \
        trainer.max_steps=10 \
        trainer.precision=16 \
        trainer.gradient_clip_val=1.0 \
        exp_manager.exp_dir=examples/nlp/language_modeling/t5_pretrain_results \
        model.tensor_model_parallel_size=2 \
        model.seq_length=128 \
        model.encoder.num_layers=4 \
        model.encoder.hidden_size=64 \
        model.encoder.num_attention_heads=8 \
        model.encoder.activation='swiglu' \
        model.encoder.masked_softmax_fusion=False \
        model.encoder.bias_activation_fusion=False \
        model.encoder.activations_checkpoint_method='block' \
        model.encoder.activations_checkpoint_num_layers=1 \
        model.encoder.position_embedding_type=relative \
        model.decoder.num_layers=2 \
        model.decoder.hidden_size=64 \
        model.decoder.num_attention_heads=8 \
        model.decoder.activation='fast-swiglu' \
        model.decoder.masked_softmax_fusion=False \
        model.decoder.bias_activation_fusion=False \
        model.decoder.activations_checkpoint_method='block' \
        model.decoder.activations_checkpoint_num_layers=1 \
        model.encoder.transformer_block_type='pre_ln' \
        model.decoder.transformer_block_type='pre_ln' \
        model.data.data_prefix=[.5,/home/TestData/nlp/nmt/toy_data/wmt14-de-en.src,.5,/home/TestData/nlp/nmt/toy_data/wmt14-de-en.ref] \
        model.data.index_mapping_dir=examples/nlp/language_modeling/t5_index_mappings \
        model.data.data_impl=text_mmap \
        +model.data.data_impl_kwargs.newline_int=10 \
        +model.data.data_impl_kwargs.header_lines=0 \
        +model.data.data_impl_kwargs.workers=null \
        +model.data.data_impl_kwargs.sort_dataset_paths=False \
        model.share_token_embeddings=False \
        model.share_decoder_tokens_head_embeddings=False"
        sh "python examples/nlp/language_modeling/megatron_t5_pretraining.py \
        trainer.devices=2 \
        trainer.accelerator=gpu \
        trainer.log_every_n_steps=1 \
        trainer.val_check_interval=1 \
        trainer.limit_val_batches=2 \
        trainer.accumulate_grad_batches=1 \
        trainer.max_steps=10 \
        trainer.precision=16 \
        trainer.gradient_clip_val=1.0 \
        exp_manager.exp_dir=examples/nlp/language_modeling/t5_pretrain_results \
        exp_manager.resume_if_exists=True \
        model.tensor_model_parallel_size=2 \
        model.seq_length=128 \
        model.encoder.num_layers=4 \
        model.encoder.hidden_size=64 \
        model.encoder.num_attention_heads=8 \
        model.encoder.activation='swiglu' \
        model.encoder.masked_softmax_fusion=False \
        model.encoder.bias_activation_fusion=False \
        model.encoder.activations_checkpoint_method='block' \
        model.encoder.activations_checkpoint_num_layers=1 \
        model.encoder.position_embedding_type=relative \
        model.decoder.num_layers=2 \
        model.decoder.hidden_size=64 \
        model.decoder.num_attention_heads=8 \
        model.decoder.activation='fast-swiglu' \
        model.decoder.masked_softmax_fusion=False \
        model.decoder.bias_activation_fusion=False \
        model.decoder.activations_checkpoint_method='block' \
        model.decoder.activations_checkpoint_num_layers=1 \
        model.encoder.transformer_block_type='pre_ln' \
        model.decoder.transformer_block_type='pre_ln' \
        model.data.data_prefix=[.5,/home/TestData/nlp/nmt/toy_data/wmt14-de-en.src,.5,/home/TestData/nlp/nmt/toy_data/wmt14-de-en.ref] \
        model.data.index_mapping_dir=examples/nlp/language_modeling/t5_index_mappings \
        model.data.data_impl=text_mmap \
        +model.data.data_impl_kwargs.newline_int=10 \
        +model.data.data_impl_kwargs.header_lines=0 \
        +model.data.data_impl_kwargs.workers=null \
        +model.data.data_impl_kwargs.sort_dataset_paths=False \
        model.share_token_embeddings=False \
        model.share_decoder_tokens_head_embeddings=False"
        sh "rm -rf examples/nlp/language_modeling/t5_pretrain_results"
        sh "rm -rf examples/nlp/language_modeling/t5_index_mappings"
      }
    }
    stage('L2: Megatron T5 with ALiBi Pretraining and Resume Training TP=2') {
      when {
        anyOf {
          branch 'main'
          changeRequest target: 'main'
        }
      }
      failFast true
      steps {
        sh "python examples/nlp/language_modeling/megatron_t5_pretraining.py \
        trainer.devices=2 \
        trainer.accelerator=gpu \
        trainer.log_every_n_steps=1 \
        trainer.val_check_interval=10 \
        trainer.limit_val_batches=2 \
        trainer.accumulate_grad_batches=1 \
        trainer.max_steps=10 \
        trainer.precision=16 \
        trainer.gradient_clip_val=1.0 \
        exp_manager.exp_dir=examples/nlp/language_modeling/t5_pretrain_results \
        model.tensor_model_parallel_size=2 \
        model.seq_length=128 \
        model.encoder.num_layers=4 \
        model.encoder.hidden_size=64 \
        model.encoder.num_attention_heads=8 \
        model.encoder.activation='swiglu' \
        model.encoder.masked_softmax_fusion=False \
        model.encoder.bias_activation_fusion=False \
        model.encoder.activations_checkpoint_method='block' \
        model.encoder.activations_checkpoint_num_layers=1 \
        model.encoder.position_embedding_type=alibi \
        model.decoder.num_layers=2 \
        model.decoder.hidden_size=64 \
        model.decoder.num_attention_heads=8 \
        model.decoder.activation='swiglu' \
        model.decoder.masked_softmax_fusion=False \
        model.decoder.bias_activation_fusion=False \
        model.decoder.activations_checkpoint_method='block' \
        model.decoder.activations_checkpoint_num_layers=1 \
        model.encoder.transformer_block_type='pre_ln' \
        model.decoder.transformer_block_type='pre_ln' \
        model.data.data_prefix=[.5,/home/TestData/nlp/nmt/toy_data/wmt14-de-en.src,.5,/home/TestData/nlp/nmt/toy_data/wmt14-de-en.ref] \
        model.data.index_mapping_dir=examples/nlp/language_modeling/t5_index_mappings \
        model.data.data_impl=text_mmap \
        +model.data.data_impl_kwargs.newline_int=10 \
        +model.data.data_impl_kwargs.header_lines=0 \
        +model.data.data_impl_kwargs.workers=null \
        +model.data.data_impl_kwargs.sort_dataset_paths=False \
        model.share_token_embeddings=False \
        model.share_decoder_tokens_head_embeddings=False"
        sh "python examples/nlp/language_modeling/megatron_t5_pretraining.py \
        trainer.devices=2 \
        trainer.accelerator=gpu \
        trainer.log_every_n_steps=1 \
        trainer.val_check_interval=1 \
        trainer.limit_val_batches=2 \
        trainer.accumulate_grad_batches=1 \
        trainer.max_steps=10 \
        trainer.precision=16 \
        trainer.gradient_clip_val=1.0 \
        exp_manager.exp_dir=examples/nlp/language_modeling/t5_pretrain_results \
        exp_manager.resume_if_exists=True \
        model.tensor_model_parallel_size=2 \
        model.seq_length=128 \
        model.encoder.num_layers=4 \
        model.encoder.hidden_size=64 \
        model.encoder.num_attention_heads=8 \
        model.encoder.activation='swiglu' \
        model.encoder.masked_softmax_fusion=False \
        model.encoder.bias_activation_fusion=False \
        model.encoder.activations_checkpoint_method='block' \
        model.encoder.activations_checkpoint_num_layers=1 \
        model.encoder.position_embedding_type=alibi \
        model.decoder.num_layers=2 \
        model.decoder.hidden_size=64 \
        model.decoder.num_attention_heads=8 \
        model.decoder.activation='swiglu' \
        model.decoder.masked_softmax_fusion=False \
        model.decoder.bias_activation_fusion=False \
        model.decoder.activations_checkpoint_method='block' \
        model.decoder.activations_checkpoint_num_layers=1 \
        model.encoder.transformer_block_type='pre_ln' \
        model.decoder.transformer_block_type='pre_ln' \
        model.data.data_prefix=[.5,/home/TestData/nlp/nmt/toy_data/wmt14-de-en.src,.5,/home/TestData/nlp/nmt/toy_data/wmt14-de-en.ref] \
        model.data.index_mapping_dir=examples/nlp/language_modeling/t5_index_mappings \
        model.data.data_impl=text_mmap \
        +model.data.data_impl_kwargs.newline_int=10 \
        +model.data.data_impl_kwargs.header_lines=0 \
        +model.data.data_impl_kwargs.workers=null \
        +model.data.data_impl_kwargs.sort_dataset_paths=False \
        model.share_token_embeddings=False \
        model.share_decoder_tokens_head_embeddings=False"
        sh "rm -rf examples/nlp/language_modeling/t5_pretrain_results"
        sh "rm -rf examples/nlp/language_modeling/t5_index_mappings"
      }
    }
    stage('L2: Megatron T5 with KERPLE Pretraining and Resume Training TP=2') {
      when {
        anyOf {
          branch 'main'
          changeRequest target: 'main'
        }
      }
      failFast true
      steps {
        sh "python examples/nlp/language_modeling/megatron_t5_pretraining.py \
        trainer.devices=2 \
        trainer.accelerator=gpu \
        trainer.log_every_n_steps=1 \
        trainer.val_check_interval=10 \
        trainer.limit_val_batches=2 \
        trainer.accumulate_grad_batches=1 \
        trainer.max_steps=10 \
        trainer.precision=16 \
        trainer.gradient_clip_val=1.0 \
        exp_manager.exp_dir=examples/nlp/language_modeling/t5_pretrain_results \
        model.tensor_model_parallel_size=2 \
        model.seq_length=128 \
        model.encoder.num_layers=4 \
        model.encoder.hidden_size=64 \
        model.encoder.num_attention_heads=8 \
        model.encoder.activation='swiglu' \
        model.encoder.masked_softmax_fusion=False \
        model.encoder.bias_activation_fusion=False \
        model.encoder.activations_checkpoint_method='block' \
        model.encoder.activations_checkpoint_num_layers=1 \
        model.encoder.position_embedding_type=kerple \
        model.decoder.num_layers=2 \
        model.decoder.hidden_size=64 \
        model.decoder.num_attention_heads=8 \
        model.decoder.activation='swiglu' \
        model.decoder.masked_softmax_fusion=False \
        model.decoder.bias_activation_fusion=False \
        model.decoder.activations_checkpoint_method='block' \
        model.decoder.activations_checkpoint_num_layers=1 \
        model.encoder.transformer_block_type='pre_ln' \
        model.decoder.transformer_block_type='pre_ln' \
        model.data.data_prefix=[.5,/home/TestData/nlp/nmt/toy_data/wmt14-de-en.src,.5,/home/TestData/nlp/nmt/toy_data/wmt14-de-en.ref] \
        model.data.index_mapping_dir=examples/nlp/language_modeling/t5_index_mappings \
        model.data.data_impl=text_mmap \
        +model.data.data_impl_kwargs.newline_int=10 \
        +model.data.data_impl_kwargs.header_lines=0 \
        +model.data.data_impl_kwargs.workers=null \
        +model.data.data_impl_kwargs.sort_dataset_paths=False \
        model.share_token_embeddings=False \
        model.share_decoder_tokens_head_embeddings=False"
        sh "python examples/nlp/language_modeling/megatron_t5_pretraining.py \
        trainer.devices=2 \
        trainer.accelerator=gpu \
        trainer.log_every_n_steps=1 \
        trainer.val_check_interval=1 \
        trainer.limit_val_batches=2 \
        trainer.accumulate_grad_batches=1 \
        trainer.max_steps=10 \
        trainer.precision=16 \
        trainer.gradient_clip_val=1.0 \
        exp_manager.exp_dir=examples/nlp/language_modeling/t5_pretrain_results \
        exp_manager.resume_if_exists=True \
        model.tensor_model_parallel_size=2 \
        model.seq_length=128 \
        model.encoder.num_layers=4 \
        model.encoder.hidden_size=64 \
        model.encoder.num_attention_heads=8 \
        model.encoder.activation='swiglu' \
        model.encoder.masked_softmax_fusion=False \
        model.encoder.bias_activation_fusion=False \
        model.encoder.activations_checkpoint_method='block' \
        model.encoder.activations_checkpoint_num_layers=1 \
        model.encoder.position_embedding_type=kerple \
        model.decoder.num_layers=2 \
        model.decoder.hidden_size=64 \
        model.decoder.num_attention_heads=8 \
        model.decoder.activation='swiglu' \
        model.decoder.masked_softmax_fusion=False \
        model.decoder.bias_activation_fusion=False \
        model.decoder.activations_checkpoint_method='block' \
        model.decoder.activations_checkpoint_num_layers=1 \
        model.encoder.transformer_block_type='pre_ln' \
        model.decoder.transformer_block_type='pre_ln' \
        model.data.data_prefix=[.5,/home/TestData/nlp/nmt/toy_data/wmt14-de-en.src,.5,/home/TestData/nlp/nmt/toy_data/wmt14-de-en.ref] \
        model.data.index_mapping_dir=examples/nlp/language_modeling/t5_index_mappings \
        model.data.data_impl=text_mmap \
        +model.data.data_impl_kwargs.newline_int=10 \
        +model.data.data_impl_kwargs.header_lines=0 \
        +model.data.data_impl_kwargs.workers=null \
        +model.data.data_impl_kwargs.sort_dataset_paths=False \
        model.share_token_embeddings=False \
        model.share_decoder_tokens_head_embeddings=False"
        sh "rm -rf examples/nlp/language_modeling/t5_pretrain_results"
        sh "rm -rf examples/nlp/language_modeling/t5_index_mappings"
      }
    }
    stage('L2: Megatron T5 Pretraining and Resume Training PP=2') {
      when {
        anyOf {
          branch 'main'
          changeRequest target: 'main'
        }
      }
      failFast true
      steps {
        sh "python examples/nlp/language_modeling/megatron_t5_pretraining.py \
        trainer.devices=2 \
        trainer.accelerator=gpu \
        trainer.log_every_n_steps=1 \
        trainer.val_check_interval=10 \
        trainer.limit_val_batches=2 \
        trainer.accumulate_grad_batches=1 \
        trainer.max_steps=10 \
        trainer.precision=16 \
        trainer.gradient_clip_val=1.0 \
        exp_manager.exp_dir=examples/nlp/language_modeling/t5_pretrain_results \
        model.pipeline_model_parallel_size=2 \
        model.pipeline_model_parallel_split_rank=1 \
        model.seq_length=256 \
        model.encoder.num_layers=4 \
        model.decoder.num_layers=1 \
        model.encoder.hidden_size=64 \
        model.decoder.hidden_size=64 \
        model.encoder.num_attention_heads=8 \
        model.decoder.num_attention_heads=8 \
        model.decoder.ffn_hidden_size=2048 \
        model.encoder.activation='gelu' \
        model.encoder.activations_checkpoint_method='block' \
        model.encoder.activations_checkpoint_num_layers=1 \
        model.encoder.transformer_block_type='pre_ln' \
        model.decoder.transformer_block_type='post_ln' \
        model.data.data_prefix=[.5,/home/TestData/nlp/megatron_t5/data/pile_val_small_bert_tokenizer_text_document,.5,/home/TestData/nlp/megatron_t5/data/pile_val_small_bert_tokenizer_text_document] \
        model.data.index_mapping_dir=examples/nlp/language_modeling/t5_index_mappings"
        sh "python examples/nlp/language_modeling/megatron_t5_pretraining.py \
        trainer.devices=2 \
        trainer.accelerator=gpu \
        trainer.log_every_n_steps=1 \
        trainer.val_check_interval=1 \
        trainer.limit_val_batches=2 \
        trainer.accumulate_grad_batches=1 \
        trainer.max_steps=10 \
        trainer.precision=16 \
        trainer.gradient_clip_val=1.0 \
        exp_manager.exp_dir=examples/nlp/language_modeling/t5_pretrain_results \
        exp_manager.resume_if_exists=True \
        model.pipeline_model_parallel_size=2 \
        model.pipeline_model_parallel_split_rank=1 \
        model.seq_length=256 \
        model.encoder.num_layers=4 \
        model.decoder.num_layers=1 \
        model.encoder.hidden_size=64 \
        model.decoder.hidden_size=64 \
        model.encoder.num_attention_heads=8 \
        model.decoder.num_attention_heads=8 \
        model.decoder.ffn_hidden_size=2048 \
        model.encoder.activation='gelu' \
        model.encoder.activations_checkpoint_method='block' \
        model.encoder.activations_checkpoint_num_layers=1 \
        model.encoder.transformer_block_type='pre_ln' \
        model.decoder.transformer_block_type='post_ln' \
        model.data.data_prefix=[.5,/home/TestData/nlp/megatron_t5/data/pile_val_small_bert_tokenizer_text_document,.5,/home/TestData/nlp/megatron_t5/data/pile_val_small_bert_tokenizer_text_document] \
        model.data.index_mapping_dir=examples/nlp/language_modeling/t5_index_mappings"
        sh "rm -rf examples/nlp/language_modeling/t5_pretrain_results"
        sh "rm -rf examples/nlp/language_modeling/t5_index_mappings"
      }
    }
    stage('L2: Megatron T5 w/ Mixture of Expert Pretraining') {
      when {
        anyOf {
          branch 'main'
          changeRequest target: 'main'
        }
      }
      failFast true
      steps {
        sh "python examples/nlp/language_modeling/megatron_t5_pretraining.py \
        trainer.devices=2 \
        trainer.accelerator=gpu \
        trainer.log_every_n_steps=1 \
        trainer.val_check_interval=10 \
        trainer.limit_val_batches=2 \
        trainer.accumulate_grad_batches=1 \
        trainer.max_steps=10 \
        trainer.precision=16 \
        trainer.gradient_clip_val=1.0 \
        exp_manager.exp_dir=examples/nlp/language_modeling/t5_pretrain_results \
        model.pipeline_model_parallel_split_rank=1 \
        model.seq_length=256 \
        model.encoder.num_layers=4 \
        model.decoder.num_layers=1 \
        model.encoder.num_moe_experts=4 \
        model.decoder.num_moe_experts=4 \
        model.encoder.moe_frequency=3 \
        model.decoder.moe_frequency=1 \
        model.encoder.hidden_size=64 \
        model.decoder.hidden_size=64 \
        model.encoder.num_attention_heads=8 \
        model.decoder.num_attention_heads=8 \
        model.decoder.ffn_hidden_size=2048 \
        model.encoder.activation='gelu' \
        model.encoder.activations_checkpoint_method='block' \
        model.encoder.activations_checkpoint_num_layers=1 \
        model.encoder.transformer_block_type='pre_ln' \
        model.decoder.transformer_block_type='post_ln' \
        model.data.data_prefix=[.5,/home/TestData/nlp/megatron_t5/data/pile_val_small_bert_tokenizer_text_document,.5,/home/TestData/nlp/megatron_t5/data/pile_val_small_bert_tokenizer_text_document] \
        model.data.index_mapping_dir=examples/nlp/language_modeling/t5_index_mappings"
        sh "rm -rf examples/nlp/language_modeling/t5_pretrain_results"
        sh "rm -rf examples/nlp/language_modeling/t5_index_mappings"
      }
    }

    stage('L2: Megatron UL2 Pretraining and Resume Training TP=2') {
      when {
        anyOf {
          branch 'main'
          changeRequest target: 'main'
        }
      }
      failFast true
      steps {
        sh "python examples/nlp/language_modeling/megatron_t5_pretraining.py -cn megatron_ul2_config \
        trainer.devices=2 \
        trainer.accelerator=gpu \
        trainer.log_every_n_steps=1 \
        trainer.val_check_interval=10 \
        trainer.limit_val_batches=2 \
        trainer.accumulate_grad_batches=1 \
        trainer.max_steps=10 \
        trainer.precision=16 \
        trainer.gradient_clip_val=1.0 \
        exp_manager.exp_dir=examples/nlp/language_modeling/t5_pretrain_results \
        model.tensor_model_parallel_size=2 \
        model.seq_length=128 \
        model.encoder.num_layers=4 \
        model.encoder.hidden_size=64 \
        model.encoder.num_attention_heads=8 \
        model.encoder.activation='swiglu' \
        model.encoder.bias_activation_fusion=False \
        model.encoder.activations_checkpoint_method='block' \
        model.encoder.activations_checkpoint_num_layers=1 \
        model.encoder.transformer_block_type='normformer' \
        model.encoder.headscale=True \
        model.decoder.num_layers=4 \
        model.decoder.hidden_size=64 \
        model.decoder.num_attention_heads=8 \
        model.decoder.activation='geglu' \
        model.decoder.bias_activation_fusion=False \
        model.decoder.activations_checkpoint_method='block' \
        model.decoder.activations_checkpoint_num_layers=1 \
        model.decoder.transformer_block_type='normformer' \
        model.decoder.headscale=False \
        model.data.data_prefix=[.5,/home/TestData/nlp/megatron_t5/data/pile_val_small_bert_tokenizer_text_document,.5,/home/TestData/nlp/megatron_t5/data/pile_val_small_bert_tokenizer_text_document] \
        model.data.index_mapping_dir=examples/nlp/language_modeling/t5_index_mappings"
        sh "python examples/nlp/language_modeling/megatron_t5_pretraining.py \
        trainer.devices=2 \
        trainer.accelerator=gpu \
        trainer.log_every_n_steps=1 \
        trainer.val_check_interval=1 \
        trainer.limit_val_batches=2 \
        trainer.accumulate_grad_batches=1 \
        trainer.max_steps=10 \
        trainer.precision=16 \
        trainer.gradient_clip_val=1.0 \
        exp_manager.exp_dir=examples/nlp/language_modeling/t5_pretrain_results \
        exp_manager.resume_if_exists=True \
        model.tensor_model_parallel_size=2 \
        model.seq_length=128 \
        model.encoder.num_layers=4 \
        model.encoder.hidden_size=64 \
        model.encoder.num_attention_heads=8 \
        model.encoder.activation='swiglu' \
        model.encoder.bias_activation_fusion=False \
        model.encoder.activations_checkpoint_method='block' \
        model.encoder.activations_checkpoint_num_layers=1 \
        model.encoder.transformer_block_type='normformer' \
        model.encoder.headscale=True \
        model.decoder.num_layers=4 \
        model.decoder.hidden_size=64 \
        model.decoder.num_attention_heads=8 \
        model.decoder.activation='geglu' \
        model.decoder.bias_activation_fusion=False \
        model.decoder.activations_checkpoint_method='block' \
        model.decoder.activations_checkpoint_num_layers=1 \
        model.decoder.transformer_block_type='normformer' \
        model.decoder.headscale=False \
        model.data.data_prefix=[.5,/home/TestData/nlp/megatron_t5/data/pile_val_small_bert_tokenizer_text_document,.5,/home/TestData/nlp/megatron_t5/data/pile_val_small_bert_tokenizer_text_document] \
        model.data.index_mapping_dir=examples/nlp/language_modeling/t5_index_mappings"
        sh "rm -rf examples/nlp/language_modeling/t5_pretrain_results"
        sh "rm -rf examples/nlp/language_modeling/t5_index_mappings"
      }
    }
    stage('L2: Megatron T5 Eval') {
      when {
        anyOf {
          branch 'main'
          changeRequest target: 'main'
        }
      }
      failFast true
      steps{
        sh "python examples/nlp/language_modeling/megatron_t5_eval.py \
            --model_file \
            /home/TestData/nlp/megatron_t5/8m/megatron_t5_8m-refactor.nemo \
            --prompt \
            'How do I fix my GPU memory issue? I am seeing <mask> out of memory.' \
            --tensor_model_parallel_size 1"
      }
    }
    stage('L2: Megatron BART Pretraining and Resume Training, TP=2') {
      when {
        anyOf {
          branch 'main'
          changeRequest target: 'main'
        }
      }
      failFast true
      steps {
        sh "python examples/nlp/language_modeling/megatron_bart_pretraining.py \
        trainer.devices=2 \
        trainer.accelerator=gpu \
        trainer.log_every_n_steps=1 \
        trainer.val_check_interval=2 \
        trainer.limit_val_batches=2 \
        trainer.accumulate_grad_batches=1 \
        trainer.max_steps=3 \
        trainer.precision=16 \
        trainer.gradient_clip_val=1.0 \
        exp_manager.exp_dir=examples/nlp/language_modeling/bart_pretrain_results \
        model.tensor_model_parallel_size=2 \
        model.seq_length=128 \
        model.encoder.num_layers=4 \
        model.encoder.hidden_size=64 \
        model.encoder.num_attention_heads=8 \
        model.encoder.activation='reglu' \
        model.encoder.bias_activation_fusion=False \
        model.encoder.activations_checkpoint_method='block' \
        model.encoder.activations_checkpoint_num_layers=1 \
        model.decoder.num_layers=4 \
        model.decoder.hidden_size=64 \
        model.decoder.num_attention_heads=8 \
        model.decoder.activation='reglu' \
        model.decoder.bias_activation_fusion=False \
        model.decoder.activations_checkpoint_method='block' \
        model.decoder.activations_checkpoint_num_layers=1 \
        model.data.data_prefix='{train:[1.0,/home/TestData/nlp/megatron_t5/data/pile_val_small_bert_tokenizer_text_document],test:[/home/TestData/nlp/megatron_t5/data/pile_val_small_bert_tokenizer_text_document], validation:[/home/TestData/nlp/megatron_t5/data/pile_val_small_bert_tokenizer_text_document]}'"
        sh "python examples/nlp/language_modeling/megatron_bart_pretraining.py \
        trainer.devices=2 \
        trainer.accelerator=gpu \
        trainer.log_every_n_steps=1 \
        trainer.val_check_interval=2 \
        trainer.limit_val_batches=5 \
        trainer.accumulate_grad_batches=1 \
        trainer.max_steps=6 \
        trainer.precision=16 \
        trainer.gradient_clip_val=1.0 \
        exp_manager.exp_dir=examples/nlp/language_modeling/bart_pretrain_results \
        exp_manager.resume_if_exists=True \
        model.tensor_model_parallel_size=2 \
        model.seq_length=128 \
        model.encoder.num_layers=4 \
        model.encoder.hidden_size=64 \
        model.encoder.num_attention_heads=8 \
        model.encoder.activation='reglu' \
        model.encoder.bias_activation_fusion=False \
        model.encoder.activations_checkpoint_method='block' \
        model.encoder.activations_checkpoint_num_layers=1 \
        model.decoder.num_layers=4 \
        model.decoder.hidden_size=64 \
        model.decoder.num_attention_heads=8 \
        model.decoder.activation='reglu' \
        model.decoder.bias_activation_fusion=False \
        model.decoder.activations_checkpoint_method='block' \
        model.decoder.activations_checkpoint_num_layers=1 \
        model.data.data_prefix='{train:[1.0,/home/TestData/nlp/megatron_t5/data/pile_val_small_bert_tokenizer_text_document],test:[/home/TestData/nlp/megatron_t5/data/pile_val_small_bert_tokenizer_text_document], validation:[/home/TestData/nlp/megatron_t5/data/pile_val_small_bert_tokenizer_text_document]}'"
        sh "rm -rf examples/nlp/language_modeling/bart_pretrain_results"
      }
    }
    stage('L2: Megatron BART Pretraining and Resume Training, PP=2') {
      when {
        anyOf {
          branch 'main'
          changeRequest target: 'main'
        }
      }
      failFast true
      steps {
        sh "python examples/nlp/language_modeling/megatron_bart_pretraining.py \
        trainer.devices=2 \
        trainer.accelerator=gpu \
        trainer.log_every_n_steps=1 \
        trainer.val_check_interval=10 \
        trainer.limit_val_batches=2 \
        trainer.accumulate_grad_batches=1 \
        trainer.max_steps=10 \
        trainer.precision=16 \
        trainer.gradient_clip_val=1.0 \
        exp_manager.exp_dir=examples/nlp/language_modeling/bart_pretrain_results \
        model.pipeline_model_parallel_size=2 \
        model.pipeline_model_parallel_split_rank=1 \
        model.seq_length=256 \
        model.encoder.num_layers=4 \
        model.encoder.hidden_size=64 \
        model.encoder.num_attention_heads=8 \
        model.encoder.activation='geglu' \
        model.encoder.bias_activation_fusion=False \
        model.encoder.activations_checkpoint_method='block' \
        model.encoder.activations_checkpoint_num_layers=1 \
        model.decoder.num_layers=4 \
        model.decoder.hidden_size=64 \
        model.decoder.num_attention_heads=8 \
        model.decoder.activation='geglu' \
        model.decoder.bias_activation_fusion=False \
        model.decoder.activations_checkpoint_method='block' \
        model.decoder.activations_checkpoint_num_layers=1 \
        model.data.respect_document_boundaries=False \
        model.data.data_prefix=[.5,/home/TestData/nlp/megatron_t5/data/pile_val_small_bert_tokenizer_text_document,.5,/home/TestData/nlp/megatron_t5/data/pile_val_small_bert_tokenizer_text_document]"
        sh "python examples/nlp/language_modeling/megatron_bart_pretraining.py \
        trainer.devices=2 \
        trainer.accelerator=gpu \
        trainer.log_every_n_steps=1 \
        trainer.val_check_interval=1 \
        trainer.limit_val_batches=2 \
        trainer.accumulate_grad_batches=1 \
        trainer.max_steps=10 \
        trainer.precision=16 \
        trainer.gradient_clip_val=1.0 \
        exp_manager.exp_dir=examples/nlp/language_modeling/bart_pretrain_results \
        exp_manager.resume_if_exists=True \
        model.pipeline_model_parallel_size=2 \
        model.pipeline_model_parallel_split_rank=1 \
        model.seq_length=256 \
        model.encoder.num_layers=4 \
        model.encoder.hidden_size=64 \
        model.encoder.num_attention_heads=8 \
        model.encoder.activation='geglu' \
        model.encoder.bias_activation_fusion=False \
        model.encoder.activations_checkpoint_method='block' \
        model.encoder.activations_checkpoint_num_layers=1 \
        model.decoder.num_layers=4 \
        model.decoder.hidden_size=64 \
        model.decoder.num_attention_heads=8 \
        model.decoder.activation='geglu' \
        model.decoder.bias_activation_fusion=False \
        model.decoder.activations_checkpoint_method='block' \
        model.decoder.activations_checkpoint_num_layers=1 \
        model.data.respect_document_boundaries=False \
        model.data.data_prefix=[.5,/home/TestData/nlp/megatron_t5/data/pile_val_small_bert_tokenizer_text_document,.5,/home/TestData/nlp/megatron_t5/data/pile_val_small_bert_tokenizer_text_document]"
        sh "rm -rf examples/nlp/language_modeling/bart_pretrain_results"
      }
    }
    stage('L2: Megatron T5 GLUE/XNLI Finetuning') {
      when {
        anyOf {
          branch 'main'
          changeRequest target: 'main'
        }
      }
      failFast true
      parallel {
        // TODO(Oktai15): update it in 1.8.0 version
        stage('T5 GLUE RTE') {
          steps {
            sh "python examples/nlp/language_modeling/megatron_t5_seq2seq_finetune.py \
            trainer.devices=1 \
            trainer.accelerator=gpu \
            trainer.log_every_n_steps=1 \
            trainer.val_check_interval=1 \
            +trainer.limit_val_batches=2 \
            +trainer.limit_test_batches=2 \
            trainer.accumulate_grad_batches=1 \
            trainer.max_steps=2 \
            trainer.precision=16 \
            exp_manager.exp_dir=examples/nlp/language_modeling/t5_glue_results \
            model.restore_from_path=/home/TestData/nlp/megatron_t5/8m/megatron_t5_8m-refactor.nemo \
            model.pipeline_model_parallel_size=1 \
            model.pipeline_model_parallel_split_rank=0 \
            model.data.train_ds.task_name=rte \
            model.data.train_ds.global_batch_size=4 \
            model.data.train_ds.micro_batch_size=2 \
            model.data.validation_ds.global_batch_size=2 \
            model.data.validation_ds.micro_batch_size=2 \
            model.data.train_ds.file_path=/home/TestData/nlp/megatron_t5/data/train_ci.tsv \
            model.data.validation_ds.task_name=rte \
            model.data.validation_ds.file_path=/home/TestData/nlp/megatron_t5/data/dev_ci.tsv \
            "
            sh "rm -rf examples/nlp/language_modeling/t5_glue_results"
          }
        }
        stage('T5 GLUE XNLI') {
          steps {
            sh "python examples/nlp/language_modeling/megatron_t5_seq2seq_finetune.py \
            -cn megatron_t5_config_finetune_glue_xnli \
            trainer.devices=1 \
            trainer.accelerator=gpu \
            trainer.log_every_n_steps=1 \
            trainer.val_check_interval=1 \
            +trainer.limit_val_batches=2 \
            +trainer.limit_test_batches=2 \
            trainer.accumulate_grad_batches=1 \
            trainer.max_steps=2 \
            trainer.precision=16 \
            exp_manager.exp_dir=examples/nlp/language_modeling/t5_xnli_results \
            model.restore_from_path=/home/TestData/nlp/megatron_t5/8m/megatron_t5_8m-refactor.nemo \
            model.pipeline_model_parallel_size=1 \
            model.pipeline_model_parallel_split_rank=0 \
            model.data.train_ds.global_batch_size=4 \
            model.data.train_ds.micro_batch_size=2 \
            model.data.validation_ds.global_batch_size=2 \
            model.data.validation_ds.micro_batch_size=2 \
            model.data.test_ds.global_batch_size=2 \
            model.data.test_ds.micro_batch_size=2 \
            model.data.train_ds.task_name=rte \
            model.data.train_ds.file_path=/home/TestData/nlp/megatron_t5/data/train_ci.tsv \
            model.data.validation_ds.task_name=xnli \
            model.data.validation_ds.file_path=/home/TestData/nlp/megatron_t5/data/xnli_dev_ci.tsv \
            model.data.test_ds.task_name=xnli \
            model.data.test_ds.file_path=/home/TestData/nlp/megatron_t5/data/xnli_dev_ci.tsv \
            "
            sh "rm -rf examples/nlp/language_modeling/t5_xnli_results"
          }
        }
      }
    }

    stage('L2: Megatron T5 PEFT Lora TP=2') {
      when {
        anyOf {
          branch 'main'
          changeRequest target: 'main'
        }
      }
      failFast true
      steps {
        sh "rm -rf /home/TestData/nlp/t5_lora_tuning_tp2"
        sh "python examples/nlp/language_modeling/tuning/megatron_t5_peft_tuning.py \
        trainer.devices=2 \
        trainer.log_every_n_steps=1 \
        trainer.max_epochs=9999 \
        trainer.max_steps=3 \
        trainer.val_check_interval=3 \
        ++trainer.limit_val_batches=2 \
        trainer.precision=16 \
        exp_manager.exp_dir=/home/TestData/nlp/t5_lora_tuning_tp2 \
        model.pipeline_model_parallel_size=1 \
        model.tensor_model_parallel_size=2 \
        model.restore_from_path=/home/TestData/nlp/megatron_t5/8m/megatron_t5_8m_tp2.nemo \
        model.peft.peft_scheme='lora' \
        model.answer_only_loss=True \
        model.micro_batch_size=1 \
        model.global_batch_size=1 \
        model.data.train_ds.file_names=[/home/TestData/nlp/megatron_sft/quarel.jsonl] \
        model.data.train_ds.concat_sampling_probabilities=[1.0] \
        model.data.train_ds.num_workers=0 \
        model.data.validation_ds.num_workers=0 \
        model.data.validation_ds.file_names=[/home/TestData/nlp/megatron_sft/quarel.jsonl] \
        model.data.validation_ds.names=[quarel]"
        sh "python examples/nlp/language_modeling/tuning/megatron_t5_peft_eval.py \
        model.restore_from_path=/home/TestData/nlp/megatron_t5/8m/megatron_t5_8m_tp2.nemo \
        model.peft.restore_from_path=/home/TestData/nlp/t5_lora_tuning_tp2/megatron_t5_peft_lora_tuning/checkpoints/megatron_t5_peft_lora_tuning.nemo \
        model.peft.restore_from_ckpt_name=null \
        model.peft.restore_from_hparams_path=null \
        model.tensor_model_parallel_size=2 \
        trainer.devices=2 \
        model.data.test_ds.file_names=[/home/TestData/nlp/megatron_sft/quarel_4.jsonl] \
        model.data.test_ds.names=['quarel4'] \
        model.global_batch_size=2 \
        model.micro_batch_size=1 \
        model.data.test_ds.tokens_to_generate=10 \
        model.data.test_ds.write_predictions_to_file=True \
        model.data.test_ds.output_file_path_prefix='/home/TestData/nlp/t5_lora_tuning_tp2/out' \
        inference.greedy=True \
        inference.repetition_penalty=1.0 \
        inference.outfile_path='/home/TestData/nlp/t5_lora_tuning_tp2/out.jsonl'"
        sh "rm -rf /home/TestData/nlp/t5_lora_tuning_tp2"
      }
    }


    stage('L2: Megatron Mock Data Generation') {
      when {
        anyOf {
          branch 'main'
          changeRequest target: 'main'
        }
      }
      failFast true
      parallel {
        stage('MockGPTDataset') {
          steps {
            sh "python examples/nlp/language_modeling/megatron_gpt_pretraining.py \
            trainer.max_steps=10 \
            trainer.limit_val_batches=7 \
            trainer.val_check_interval=10 \
            exp_manager.exp_dir=examples/nlp/language_modeling/gpt_pretrain_results \
            model.data.data_impl=mock \
            model.data.data_prefix=[] \
            "
            sh "rm -rf examples/nlp/language_modeling/gpt_pretrain_results"
          }
        }
        stage('MockT5Dataset') {
          steps {
            sh "python examples/nlp/language_modeling/megatron_t5_pretraining.py \
            trainer.max_steps=10 \
            trainer.limit_val_batches=3 \
            trainer.val_check_interval=10 \
            exp_manager.exp_dir=examples/nlp/language_modeling/t5_pretrain_results \
            model.data.data_impl=mock \
            model.data.data_prefix=[] \
            "
            sh "rm -rf examples/nlp/language_modeling/t5_pretrain_results"
          }
        }
      }
    }
    stage('L2: TTS Fast dev runs 1') {
      when {
        anyOf {
          branch 'main'
          changeRequest target: 'main'
        }
      }
      parallel {
        stage('Tacotron 2') {
          steps {
            sh 'python examples/tts/tacotron2.py \
            train_dataset=/home/TestData/an4_dataset/an4_train.json \
            validation_datasets=/home/TestData/an4_dataset/an4_val.json \
            trainer.devices=[0] \
            trainer.accelerator="gpu" \
            +trainer.limit_train_batches=1 +trainer.limit_val_batches=1 trainer.max_epochs=1 \
            trainer.strategy=auto \
            model.decoder.decoder_rnn_dim=256 \
            model.decoder.attention_rnn_dim=1024 \
            model.decoder.prenet_dim=128 \
            model.postnet.postnet_n_convolutions=3 \
            model.train_ds.dataloader_params.batch_size=4 \
            model.train_ds.dataloader_params.num_workers=0 \
            model.validation_ds.dataloader_params.batch_size=4 \
            model.validation_ds.dataloader_params.num_workers=0 \
            ~model.text_normalizer \
            ~model.text_normalizer_call_kwargs \
            ~trainer.check_val_every_n_epoch \
            '
          }
        }
        stage('WaveGlow') {
          steps {
            sh 'python examples/tts/waveglow.py \
            train_dataset=/home/TestData/an4_dataset/an4_train.json \
            validation_datasets=/home/TestData/an4_dataset/an4_val.json \
            trainer.devices="[0]" \
            +trainer.limit_train_batches=1 +trainer.limit_val_batches=1 trainer.max_epochs=1 \
            trainer.strategy=auto \
            model.train_ds.dataloader_params.batch_size=4 \
            model.train_ds.dataloader_params.num_workers=0 \
            model.validation_ds.dataloader_params.batch_size=4 \
            model.validation_ds.dataloader_params.num_workers=0 \
            model.waveglow.n_flows=4 \
            model.waveglow.n_wn_layers=2 \
            model.waveglow.n_wn_channels=32 \
            ~trainer.check_val_every_n_epoch'
          }
        }
        stage('FastPitch') {
          steps {
            sh 'python examples/tts/fastpitch.py \
            --config-name fastpitch_align_v1.05 \
            train_dataset=/home/TestData/an4_dataset/an4_train.json \
            validation_datasets=/home/TestData/an4_dataset/an4_val.json \
            sup_data_path=/home/TestData/an4_dataset/beta_priors \
            trainer.devices="[0]" \
            +trainer.limit_train_batches=1 \
            +trainer.limit_val_batches=1 \
            trainer.max_epochs=1 \
            trainer.strategy=auto \
            model.pitch_mean=212.35873413085938 \
            model.pitch_std=68.52806091308594 \
            model.train_ds.dataloader_params.batch_size=4 \
            model.train_ds.dataloader_params.num_workers=0 \
            model.validation_ds.dataloader_params.batch_size=4 \
            model.validation_ds.dataloader_params.num_workers=0 \
            model.symbols_embedding_dim=64 \
            model.input_fft.d_inner=384 \
            model.input_fft.n_layer=2 \
            model.output_fft.d_inner=384 \
            model.output_fft.n_layer=2 \
            ~trainer.check_val_every_n_epoch \
            ~model.text_normalizer \
            ~model.text_normalizer_call_kwargs'
          }
        }
        stage('RADTTS') {
          steps {
            sh 'python examples/tts/radtts.py \
            train_dataset=/home/TestData/an4_dataset/an4_train.json \
            validation_datasets=/home/TestData/an4_dataset/an4_val.json \
            sup_data_path=/home/TestData/an4_dataset/radtts_beta_priors \
            trainer.devices="[0]" \
            +trainer.limit_train_batches=1 \
            +trainer.limit_val_batches=1 \
            trainer.max_epochs=1 \
            trainer.strategy=auto \
            model.pitch_mean=212.35873413085938 \
            model.pitch_std=68.52806091308594 \
            model.train_ds.dataloader_params.batch_size=4 \
            model.train_ds.dataloader_params.num_workers=0 \
            model.validation_ds.dataloader_params.batch_size=4 \
            model.validation_ds.dataloader_params.num_workers=0 \
            export_dir=/home/TestData/radtts_test \
            model.optim.lr=0.0001 \
            model.modelConfig.decoder_use_partial_padding=True \
            ~trainer.check_val_every_n_epoch \
            ~model.text_normalizer \
            ~model.text_normalizer_call_kwargs'
          }
        }
        stage('Mixer-TTS') {
          steps {
            sh 'python examples/tts/mixer_tts.py \
            train_dataset=/home/TestData/an4_dataset/an4_train.json \
            validation_datasets=/home/TestData/an4_dataset/an4_val.json \
            sup_data_path=/home/TestData/an4_dataset/sup_data \
            trainer.devices="[0]" \
            +trainer.limit_train_batches=1 \
            +trainer.limit_val_batches=1 \
            trainer.max_epochs=1 \
            trainer.strategy=auto \
            model.pitch_mean=212.35873413085938 \
            model.pitch_std=68.52806091308594 \
            model.train_ds.dataloader_params.batch_size=4 \
            model.train_ds.dataloader_params.num_workers=0 \
            model.validation_ds.dataloader_params.batch_size=4 \
            model.validation_ds.dataloader_params.num_workers=0 \
            ~trainer.check_val_every_n_epoch \
            ~model.text_normalizer \
            ~model.text_normalizer_call_kwargs'
          }
        }
        stage('Hifigan') {
          steps {
            sh 'python examples/tts/hifigan.py \
            train_dataset=/home/TestData/an4_dataset/an4_train.json \
            validation_datasets=/home/TestData/an4_dataset/an4_val.json \
            trainer.devices="[0]" \
            +trainer.limit_train_batches=1 \
            +trainer.limit_val_batches=1 \
            +trainer.max_epochs=1 \
            trainer.strategy=auto \
            model.train_ds.dataloader_params.batch_size=4 \
            model.train_ds.dataloader_params.num_workers=0 \
            model.validation_ds.dataloader_params.batch_size=4 \
            model.validation_ds.dataloader_params.num_workers=0 \
            model.generator.upsample_initial_channel=64 \
            +model.debug=true \
            ~trainer.check_val_every_n_epoch'
          }
        }
      }
    }

    stage('L??: Speech Checkpoints tests') {
      when {
        anyOf {
          branch 'main'
          changeRequest target: 'main'
        }
      }
      failFast true
      steps {
        sh 'CUDA_VISIBLE_DEVICES=0 python examples/asr/speech_to_text_eval.py \
            pretrained_name=QuartzNet15x5Base-En  \
            dataset_manifest=/home/TestData/librispeech/librivox-dev-other.json \
            batch_size=64 \
            tolerance=0.1012'
        sh 'rm -f examples/asr/evaluation_transcripts.json'
      }
    }
  }

  post {
    always {
      sh 'chmod -R 777 .'
      cleanWs()
    }
  }
}<|MERGE_RESOLUTION|>--- conflicted
+++ resolved
@@ -78,18 +78,7 @@
       }
     }
 
-<<<<<<< HEAD
-=======
-    stage('Megatron Core installation') {
-      steps {
-         sh 'git clone https://github.com/NVIDIA/Megatron-LM.git && \
-             cd Megatron-LM && \
-             git checkout 973330e9c3681604703bf1eb6b5a265d1b9b9b38 && \
-             pip install .'
-      }
-    }
-
->>>>>>> 110c9d73
+
     stage('PyTorch Lightning version') {
       steps {
         sh 'python -c "import pytorch_lightning; print(pytorch_lightning.__version__)"'
