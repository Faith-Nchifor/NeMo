pipeline {
  agent {
        docker {
          image 'nvcr.io/nvidia/pytorch:23.09-py3'
          args '--device=/dev/nvidia0 --gpus all --user 0:128 -v /home/TestData:/home/TestData -v $HOME/.cache:/root/.cache --shm-size=8g --env TRANSFORMERS_OFFLINE=1 --env HYDRA_FULL_ERROR=1'
        }
  }
  options {
    timeout(time: 8, unit: 'HOURS')
    disableConcurrentBuilds(abortPrevious: true)
  }

  stages {

    stage('Add git safe directory'){
      steps{
        sh 'git config --global --add safe.directory /var/lib/jenkins/workspace/NeMo_$GIT_BRANCH'
        sh 'git config --global --add safe.directory /raid/JenkinsWorkDir/workspace/NeMo_$GIT_BRANCH'
        sh 'git config --global --add safe.directory /mnt/D3/JenkinsWorkDir/workspace/NeMo_$GIT_BRANCH'
      }
    }

    stage('nvidia-smi'){
      steps{
        sh 'nvidia-smi'
      }
    }

    stage('PyTorch version') {
      steps {
        sh 'python -c "import torch; print(torch.__version__)"'
        sh 'python -c "import torchvision; print(torchvision.__version__)"'
      }
    }

    stage('Install test requirements') {
      steps {
        sh 'apt-get update && apt-get install -y bc && pip install -r requirements/requirements_test.txt'
      }
    }

    stage('Code formatting checks') {
      steps {
        sh 'python setup.py style'
      }
    }

    stage('Copyright Headers check') {
      steps {
        sh 'python tests/check_copyright_header.py --dir .'
      }
    }

    stage('NeMo Installation') {
      steps {
        sh './reinstall.sh release'
      }
    }

<<<<<<< HEAD
    stage('Megatron Core installation') {
      steps {
        // pinned MCore https://github.com/NVIDIA/Megatron-LM/commit/954a65b04c01a4986adbad2a7cc9e9a2d094dd77
        // ToT for 23.08 branch
        sh 'git clone https://github.com/NVIDIA/Megatron-LM.git && \
            cd Megatron-LM && \
            git checkout 954a65b04c01a4986adbad2a7cc9e9a2d094dd77 && \
            pip install -e .'
      }
    }
=======
    // megatron-core 0.3 has been pinned in the requirements, this should not be needed on r1.21.0
    // stage('Megatron Core installation') {
    //   steps {
    //     // pinned MCore https://github.com/NVIDIA/Megatron-LM/commit/ab0336a5c8eab77aa74ae604ba1e73decbf6d560
    //     // ToT for 23.08 branch
    //     sh 'git clone https://github.com/NVIDIA/Megatron-LM.git && \
    //         cd Megatron-LM && \
    //         git checkout ab0336a5c8eab77aa74ae604ba1e73decbf6d560 && \
    //         pip install -e .'
    //   }
    // }
>>>>>>> e57aff03


    stage('PyTorch Lightning version') {
      steps {
        sh 'python -c "import pytorch_lightning; print(pytorch_lightning.__version__)"'
      }
    }

    stage('PyTorch Lightning DDP Checks') {
      steps {
        sh 'CUDA_VISIBLE_DEVICES="0,1" python "tests/core_ptl/check_for_ranks.py"'
      }
    }

    stage('Basic Import Checks') {
      steps {
        sh 'python -c "import nemo.collections.asr as nemo_asr"'
        sh 'python -c "import nemo.collections.nlp as nemo_nlp"'
        sh 'python -c "import nemo.collections.tts as nemo_tts"'
      }
    }
    stage('L0: Unit Tests GPU') {
      steps {
        sh 'NEMO_NUMBA_MINVER=0.53 pytest -m "not pleasefixme" --with_downloads'
      }
    }

    stage('L0: Unit Tests CPU') {
      when {
        anyOf {
          branch 'main'
          changeRequest target: 'main'
        }
      }
      steps {
        sh 'CUDA_VISIBLE_DEVICES="" NEMO_NUMBA_MINVER=0.53 pytest -m "not pleasefixme" --cpu --with_downloads --relax_numba_compat'
      }
    }

    // TODO: this requires TE >= v0.11 which is not available in 23.06.
    //        please uncomment this test once mcore CI is ready.
    stage('L2: Community LLM Checkpoints tests') {
      when {
        anyOf {
          branch 'main'
          changeRequest target: 'main'
        }
      }
      failFast true
      parallel {
        stage('Llama') {
          steps {
            sh 'CUDA_VISIBLE_DEVICES=0 python scripts/nlp_language_modeling/convert_hf_llama_to_nemo.py \
            --in-file=/home/TestData/nlp/megatron_llama/llama-ci-hf \
            --out-file=/home/TestData/nlp/megatron_llama/ci.nemo \
            --precision=16'
            sh 'rm -f /home/TestData/nlp/megatron_llama/ci.nemo'
          }
        }
        stage('StarCoder') {
          steps {
            sh 'python scripts/nlp_language_modeling/convert_starcoder_hf_to_nemo.py \
            --config examples/nlp/language_modeling/conf/megatron_gpt_config.yaml \
            --input /home/TestData/nlp/megatron_gpt/starcoder-ci-hf \
            --output /home/TestData/nlp/megatron_gpt/starcoder-ci-hf'
            sh 'rm -f /home/TestData/nlp/megatron_gpt/starcoder-ci-hf/megatron_starcoder_tp1_pp1.nemo'
          }
        }
      }
    }

    stage('L2: ASR dev run') {
      when {
        anyOf {
          branch 'main'
          changeRequest target: 'main'
        }
      }
      failFast true
      parallel {
        stage('Speech to Text') {
          steps {
            sh 'python examples/asr/asr_ctc/speech_to_text_ctc.py \
            model.train_ds.manifest_filepath=/home/TestData/an4_dataset/an4_train.json \
            model.validation_ds.manifest_filepath=/home/TestData/an4_dataset/an4_val.json \
            trainer.devices=[0] \
            trainer.accelerator="gpu" \
            +trainer.fast_dev_run=True \
            exp_manager.exp_dir=examples/asr/speech_to_text_results'
            sh 'rm -rf examples/asr/speech_to_text_results'
          }
        }

        stage('Speech to Text WPE - CitriNet') {
          steps {
            sh 'python examples/asr/asr_ctc/speech_to_text_ctc_bpe.py \
            --config-path="../conf/citrinet/" --config-name="config_bpe" \
            model.train_ds.manifest_filepath=/home/TestData/an4_dataset/an4_train.json \
            model.validation_ds.manifest_filepath=/home/TestData/an4_dataset/an4_val.json \
            model.tokenizer.dir="/home/TestData/asr_tokenizers/an4_wpe_128/" \
            model.tokenizer.type="wpe" \
            trainer.devices=[1] \
            trainer.accelerator="gpu" \
            +trainer.fast_dev_run=True \
            exp_manager.exp_dir=examples/asr/speech_to_text_wpe_results'
            sh 'rm -rf examples/asr/speech_to_text_wpe_results'
          }
        }

        stage('Speech Pre-training - CitriNet') {
          steps {
            sh 'python examples/asr/speech_pretraining/speech_pre_training.py \
            --config-path="../conf/ssl/citrinet/" --config-name="citrinet_ssl_ci" \
            model.train_ds.manifest_filepath=/home/TestData/an4_dataset/an4_train.json \
            model.validation_ds.manifest_filepath=/home/TestData/an4_dataset/an4_val.json \
            trainer.devices=[1] \
            trainer.accelerator="gpu" \
            +trainer.fast_dev_run=True \
            exp_manager.exp_dir=examples/asr/speech_pre_training_results'
            sh 'rm -rf examples/asr/speech_pre_training_results'
          }
        }

        stage('Speech To Text Finetuning') {
          steps {
            sh 'python examples/asr/speech_to_text_finetune.py \
            --config-path="conf" --config-name="speech_to_text_finetune" \
            model.train_ds.manifest_filepath=/home/TestData/an4_dataset/an4_train.json \
            model.validation_ds.manifest_filepath=/home/TestData/an4_dataset/an4_val.json \
            init_from_nemo_model=/home/TestData/asr/stt_en_fastconformer_transducer_large.nemo \
            model.tokenizer.update_tokenizer=False \
            trainer.devices=[1] \
            trainer.accelerator="gpu" \
            +trainer.fast_dev_run=True \
            exp_manager.exp_dir=examples/asr/speech_finetuning_results'
            sh 'rm -rf examples/asr/speech_finetuning_results'
          }
        }

        // TODO: Please Fix Me
        // Error locating target 'nemo.collections.asr.modules.wav2vec_modules.ConvFeatureEncoder', see chained exception above.
        // stage('L2: Speech Pre-training - Wav2Vec') {
        //   steps {
        //     sh 'python examples/asr/speech_pretraining/speech_pre_training.py \
        //     --config-path="../conf/ssl/wav2vec/" --config-name="wav2vec_ci" \
        //     model.train_ds.manifest_filepath=/home/TestData/an4_dataset/an4_train.json \
        //     model.validation_ds.manifest_filepath=/home/TestData/an4_dataset/an4_val.json \
        //     trainer.devices=[1] \
        //     trainer.accelerator="gpu" \
        //     +trainer.fast_dev_run=True \
        //     exp_manager.exp_dir=examples/asr/speech_pre_training_results'
        //     sh 'rm -rf examples/asr/speech_pre_training_results'
        //   }
        // }

        stage('L2: Speech to Text WPE - Conformer') {
          steps {
            sh 'python examples/asr/asr_ctc/speech_to_text_ctc_bpe.py \
            --config-path="../conf/conformer" --config-name="conformer_ctc_bpe" \
            model.train_ds.manifest_filepath=/home/TestData/an4_dataset/an4_train.json \
            model.validation_ds.manifest_filepath=/home/TestData/an4_dataset/an4_val.json \
            model.tokenizer.dir="/home/TestData/asr_tokenizers/an4_wpe_128/" \
            model.tokenizer.type="wpe" \
            model.train_ds.batch_size=4 \
            model.validation_ds.batch_size=4 \
            trainer.devices=[1] \
            trainer.accelerator="gpu" \
            +trainer.fast_dev_run=True \
            exp_manager.exp_dir=examples/asr/speech_to_text_wpe_conformer_results'
            sh 'rm -rf examples/asr/speech_to_text_wpe_conformer_results'
          }
        }
      }
    }

    stage('L2: ASR dev run - part two') {
      when {
        anyOf {
          branch 'main'
          changeRequest target: 'main'
        }
      }
      failFast true
      parallel {
        stage('L2: Speech to Text WPE - Squeezeformer') {
          steps {
            sh 'python examples/asr/asr_ctc/speech_to_text_ctc_bpe.py \
            --config-path="../conf/squeezeformer" --config-name="squeezeformer_ctc_bpe" \
            model.train_ds.manifest_filepath=/home/TestData/an4_dataset/an4_train.json \
            model.validation_ds.manifest_filepath=/home/TestData/an4_dataset/an4_val.json \
            model.tokenizer.dir="/home/TestData/asr_tokenizers/an4_wpe_128/" \
            model.tokenizer.type="wpe" \
            model.encoder.d_model=144 \
            model.train_ds.batch_size=4 \
            model.validation_ds.batch_size=4 \
            trainer.devices=[0] \
            trainer.accelerator="gpu" \
            +trainer.fast_dev_run=True \
            exp_manager.exp_dir=examples/asr/speech_to_text_wpe_squeezeformer_results'
            sh 'rm -rf examples/asr/speech_to_text_wpe_squeezeformer_results'
          }
        }
      }
    }

    stage('L2: Speech to Text EMA') {
      when {
        anyOf {
          branch 'main'
          changeRequest target: 'main'
        }
      }
      steps {
        sh 'python examples/asr/asr_ctc/speech_to_text_ctc.py \
        model.train_ds.manifest_filepath=/home/TestData/an4_dataset/an4_train.json \
        model.validation_ds.manifest_filepath=/home/TestData/an4_dataset/an4_val.json \
        trainer.devices=2 \
        trainer.accelerator="gpu" \
        +trainer.fast_dev_run=True \
        +exp_manager.ema.enable=True \
        exp_manager.exp_dir=examples/asr/speech_to_text_results'
        sh 'rm -rf examples/asr/speech_to_text_results'
      }

    }

    stage('L2: Speaker dev run') {
      when {
        anyOf {
          branch 'main'
          changeRequest target: 'main'
        }
      }
      failFast true
      parallel {
        stage('Speaker Recognition') {
          steps {
            sh 'python examples/speaker_tasks/recognition/speaker_reco.py \
            model.train_ds.batch_size=10 \
            model.validation_ds.batch_size=2 \
            model.train_ds.manifest_filepath=/home/TestData/an4_speaker/train.json \
            model.validation_ds.manifest_filepath=/home/TestData/an4_speaker/dev.json \
            model.decoder.num_classes=2 \
            trainer.max_epochs=10 \
            trainer.devices=[1] \
            trainer.accelerator="gpu" \
            +trainer.fast_dev_run=True \
            exp_manager.exp_dir=examples/speaker_tasks/recognition/speaker_recognition_results'
            sh 'rm -rf examples/speaker_tasks/recognition/speaker_recognition_results'
          }
        }

        stage('Speaker Diarization') {
          steps {
            sh 'python examples/speaker_tasks/diarization/neural_diarizer/multiscale_diar_decoder.py \
            model.diarizer.speaker_embeddings.model_path=titanet_large \
            model.train_ds.batch_size=5 \
            model.validation_ds.batch_size=5 \
            model.train_ds.emb_dir=examples/speaker_tasks/diarization/speaker_diarization_results \
            model.validation_ds.emb_dir=examples/speaker_tasks/diarization/speaker_diarization_results \
            model.train_ds.manifest_filepath=/home/TestData/an4_diarizer/simulated_train/msdd_data.50step.json \
            model.validation_ds.manifest_filepath=/home/TestData/an4_diarizer/simulated_valid/msdd_data.50step.json \
            trainer.devices=[1] \
            trainer.accelerator="gpu" \
            +trainer.fast_dev_run=True \
            exp_manager.exp_dir=examples/speaker_tasks/diarization/speaker_diarization_results'
            sh 'rm -rf examples/speaker_tasks/diarization/speaker_diarization_results'
          }
        }

        stage('Speech to Label') {
          steps {
            sh 'python examples/asr/speech_classification/speech_to_label.py \
            model.train_ds.manifest_filepath=/home/TestData/speech_commands/train_manifest.json \
            model.validation_ds.manifest_filepath=/home/TestData/speech_commands/test_manifest.json \
            model.test_ds.manifest_filepath=/home/TestData/speech_commands/test_manifest.json \
            trainer.devices=[1] \
            trainer.accelerator="gpu" \
            +trainer.fast_dev_run=True \
            model.preprocessor._target_=nemo.collections.asr.modules.AudioToMelSpectrogramPreprocessor \
            ~model.preprocessor.window_size \
            ~model.preprocessor.window_stride \
            ~model.preprocessor.window \
            ~model.preprocessor.n_mels \
            ~model.preprocessor.n_mfcc \
            ~model.preprocessor.n_fft \
            exp_manager.exp_dir=examples/asr/speech_to_label_results'
            sh 'rm -rf examples/asr/speech_to_label_results'
          }
        }

        stage('Speaker Diarization with ASR Inference') {
          steps {
            sh 'python examples/speaker_tasks/diarization/clustering_diarizer/offline_diar_with_asr_infer.py \
	        diarizer.manifest_filepath=/home/TestData/an4_diarizer/an4_manifest.json \
            diarizer.speaker_embeddings.model_path=/home/TestData/an4_diarizer/spkr.nemo \
            diarizer.speaker_embeddings.parameters.save_embeddings=True \
            diarizer.speaker_embeddings.parameters.window_length_in_sec=[1.5] \
            diarizer.speaker_embeddings.parameters.shift_length_in_sec=[0.75] \
            diarizer.speaker_embeddings.parameters.multiscale_weights=[1.0] \
            diarizer.asr.model_path=QuartzNet15x5Base-En \
            diarizer.asr.parameters.asr_based_vad=True \
            diarizer.out_dir=examples/speaker_tasks/diarization/speaker_diarization_asr_results'
            sh 'rm -rf examples/speaker_tasks/diarization/speaker_diarization_asr_results'
          }
        }

        stage('Clustering Diarizer Inference') {
          steps {
            sh 'python examples/speaker_tasks/diarization/clustering_diarizer/offline_diar_infer.py \
	        diarizer.manifest_filepath=/home/TestData/an4_diarizer/an4_manifest.json \
            diarizer.speaker_embeddings.model_path=/home/TestData/an4_diarizer/spkr.nemo \
            diarizer.speaker_embeddings.parameters.save_embeddings=True \
            diarizer.speaker_embeddings.parameters.window_length_in_sec=1.5 \
            diarizer.speaker_embeddings.parameters.shift_length_in_sec=0.75 \
            diarizer.speaker_embeddings.parameters.multiscale_weights=null \
            diarizer.vad.model_path=/home/TestData/an4_diarizer/MatchboxNet_VAD_3x2.nemo \
            diarizer.out_dir=examples/speaker_tasks/diarization/clustering_diarizer_results'
            sh 'rm -rf examples/speaker_tasks/diarization/clustering_diarizer_results'
          }
        }

        stage('Neural Diarizer Inference') {
          steps {
            sh 'python examples/speaker_tasks/diarization/neural_diarizer/multiscale_diar_decoder_infer.py \
            diarizer.manifest_filepath=/home/TestData/an4_diarizer/an4_manifest.json \
            diarizer.msdd_model.model_path=/home/TestData/an4_diarizer/diar_msdd_telephonic.nemo \
            diarizer.speaker_embeddings.parameters.save_embeddings=True \
            diarizer.vad.model_path=/home/TestData/an4_diarizer/MatchboxNet_VAD_3x2.nemo \
            diarizer.out_dir=examples/speaker_tasks/diarization/neural_diarizer_results'
            sh 'rm -rf examples/speaker_tasks/diarization/neural_diarizer_results'
          }
        }

        stage('Multispeaker ASR Data Simulation') {
          steps {
            sh 'python tools/speech_data_simulator/multispeaker_simulator.py \
            --config-path=conf --config-name=data_simulator.yaml \
            data_simulator.random_seed=42 \
            data_simulator.manifest_filepath=/home/TestData/LibriSpeechShort/dev-clean-align-short.json \
            data_simulator.outputs.output_dir=./test_simulator \
            data_simulator.session_config.num_sessions=2 \
            data_simulator.session_config.session_length=60'
            sh 'rm -rf ./test_simulator'
          }
        }
      }
    }
    // TODO: Enable test after 21.08 container is used.
    // stage('L2: ASR DALI dev run') {
    //   when {
    //     anyOf {
    //       branch 'main'
    //       changeRequest target: 'main'
    //     }
    //   }
    //   failFast true
    //   parallel {
    //     stage('Speech to Text - DALI AudioToMelSpectrogramPreprocessor') {
    //       steps {
    //         sh 'python examples/asr/asr_ctc/speech_to_text_ctc.py \
    //         model.train_ds.manifest_filepath=/home/TestData/an4_dataset/an4_train.json \
    //         +model.train_ds.use_dali=True \
    //         model.validation_ds.manifest_filepath=/home/TestData/an4_dataset/an4_val.json \
    //         +model.validation_ds.use_dali=True \
    //         trainer.devices=[0] \
    //         trainer.accelerator="gpu" \
    //         +trainer.fast_dev_run=True \
    //         exp_manager.exp_dir=examples/asr/speech_to_text_results'
    //         sh 'rm -rf examples/asr/speech_to_text_results'
    //       }
    //     }
    //    stage('Speech to Text BPE - DALI AudioToMelSpectrogramPreprocessor') {
    //       steps {
    //         sh 'python examples/asr/asr_ctc/speech_to_text_bpe.py \
    //         --config-path="../conf/citrinet/" --config-name="config_bpe" \
    //         model.tokenizer.dir="/home/TestData/asr_tokenizers/an4_wpe_128/" \
    //         model.tokenizer.type="wpe" \
    //         model.train_ds.manifest_filepath=/home/TestData/an4_dataset/an4_train.json \
    //         +model.train_ds.use_dali=True \
    //         model.validation_ds.manifest_filepath=/home/TestData/an4_dataset/an4_val.json \
    //         +model.validation_ds.use_dali=True \
    // 	       trainer.devices=[0] \
    //         trainer.accelerator="gpu" \
    //         +trainer.fast_dev_run=True \
    //         exp_manager.exp_dir=examples/asr/speech_to_text_wpe_results'
    //         sh 'rm -rf examples/asr/speech_to_text_wpe_results'
    //       }
    //     }
    //     // TODO: This would fail due to an unnecessary torchaudio import.
    //     //       To be enabled once torchaudio is available in the container used for CI
    //     // stage('Speech to Text - DALI AudioToMFCCPreprocessor') {
    //     //   steps {
    //     //     sh 'python examples/asr/asr_ctc/speech_to_text_ctc.py \
    //     //     model.train_ds.manifest_filepath=/home/TestData/an4_dataset/an4_train.json \
    //     //     +model.train_ds.use_dali=True \
    //     //     model.validation_ds.manifest_filepath=/home/TestData/an4_dataset/an4_val.json \
    //     //     +model.validation_ds.use_dali=True \
    //     //     model.preprocessor._target_=nemo.collections.asr.modules.AudioToMFCCPreprocessor \
    //     //     ~model.preprocessor.normalize \
    //     //     ~model.preprocessor.features \
    //     //     ~model.preprocessor.frame_splicing \
    //     //     ~model.preprocessor.dither \
    //     //     ~model.preprocessor.stft_conv \
    //     //     +model.n_mels=64 \
    //     //     +model.n_mfcc=64 \
    //     //     trainer.devices=[1] \
    //     //     trainer.accelerator="gpu" \
    //     //     +trainer.fast_dev_run=True \
    //     //     exp_manager.exp_dir=examples/asr/speech_to_text_results'
    //     //     sh 'rm -rf examples/asr/speech_to_text_results'
    //     //   }
    //     // }
    //   }
    // }

    // TODO: Add back once CI is updated
    // stage('L2: ASR RNNT dev run') {
    //   when {
    //     anyOf {
    //       branch 'main'
    //       changeRequest target: 'main'
    //     }
    //   }
    //   failFast true
    //   parallel {
    //     stage('Speech to Text - RNNT') {
    //       steps {
    //         sh 'STRICT_NUMBA_COMPAT_CHECK=false python examples/asr/asr_transducer/speech_to_text_rnnt.py \
    //         --config-path="../conf/contextnet_rnnt/" --config-name="config_rnnt.yaml" \
    //         model.train_ds.manifest_filepath=/home/TestData/an4_dataset/an4_train.json \
    //         model.validation_ds.manifest_filepath=/home/TestData/an4_dataset/an4_val.json \
    //         model.train_ds.batch_size=2 \
    //         model.validation_ds.batch_size=2 \
    //         trainer.devices=[0] \
    //         trainer.accelerator="gpu" \
    //         +trainer.fast_dev_run=True \
    //         exp_manager.exp_dir=examples/asr/speech_to_text_rnnt_results'
    //         sh 'rm -rf examples/asr/speech_to_text_rnnt_results'
    //       }
    //     }
    //     stage('L2: Speech to Text RNNT WPE') {
    //       steps {
    //         sh 'STRICT_NUMBA_COMPAT_CHECK=false python examples/asr/asr_transducer/speech_to_text_rnnt_bpe.py \
    //         --config-path="../conf/contextnet_rnnt/" --config-name="config_rnnt_bpe.yaml" \
    //         model.train_ds.manifest_filepath=/home/TestData/an4_dataset/an4_train.json \
    //         model.validation_ds.manifest_filepath=/home/TestData/an4_dataset/an4_val.json \
    //         model.train_ds.batch_size=2 \
    //         model.validation_ds.batch_size=2 \
    //         model.tokenizer.dir="/home/TestData/asr_tokenizers/an4_wpe_128/" \
    //         model.tokenizer.type="wpe" \
    //         trainer.devices=[0] \
    //         trainer.accelerator="gpu" \
    //         +trainer.fast_dev_run=True \
    //         exp_manager.exp_dir=examples/asr/speech_to_text_rnnt_wpe_results'
    //         sh 'rm -rf examples/asr/speech_to_text_rnnt_wpe_results'
    //       }
    //     }
    //     stage('L3: Speech to Text Hybrid Transducer-CTC WPE') {
    //       steps {
    //         sh 'STRICT_NUMBA_COMPAT_CHECK=false python examples/asr/asr_hybrid_transducer_ctc/speech_to_text_hybrid_rnnt_ctc_bpe.py \
    //         --config-path="../conf/conformer/hybrid_transducer_ctc/conformer_hybrid_transducer_ctc/" --config-name="conformer_hybrid_transducer_ctc_bpe.yaml" \
    //         model.train_ds.manifest_filepath=/home/TestData/an4_dataset/an4_train.json \
    //         model.validation_ds.manifest_filepath=/home/TestData/an4_dataset/an4_val.json \
    //         model.encoder.n_layers= 2 \
    //         model.train_ds.batch_size=2 \
    //         model.validation_ds.batch_size=2 \
    //         model.tokenizer.dir="/home/TestData/asr_tokenizers/an4_wpe_128/" \
    //         model.tokenizer.type="wpe" \
    //         trainer.devices=[0] \
    //         trainer.accelerator="gpu" \
    //         +trainer.fast_dev_run=True \
    //         exp_manager.exp_dir=examples/asr/speech_to_text_hybrid_transducer_ctc_wpe_results'
    //         sh 'rm -rf examples/asr/speech_to_text_hybrid_transducer_ctc_wpe_results'
    //       }
    //     }
    //   }
    // }

    // stage('L2: Hybrid ASR RNNT-CTC dev run') {
    //   when {
    //     anyOf {
    //       branch 'main'
    //       changeRequest target: 'main'
    //     }
    //   }
    //   failFast true
    //   parallel {
    //     stage('Speech to Text Hybrid Transducer-CTC WPE') {
    //       steps {
    //         sh 'STRICT_NUMBA_COMPAT_CHECK=false python examples/asr/asr_hybrid_transducer_ctc/speech_to_text_hybrid_rnnt_ctc_bpe.py \
    //         --config-path="../conf/conformer/hybrid_transducer_ctc/conformer_hybrid_transducer_ctc/" --config-name="conformer_hybrid_transducer_ctc_bpe.yaml" \
    //         model.train_ds.manifest_filepath=/home/TestData/an4_dataset/an4_train.json \
    //         model.validation_ds.manifest_filepath=/home/TestData/an4_dataset/an4_val.json \
    //         model.encoder.n_layers= 2 \
    //         model.train_ds.batch_size=2 \
    //         model.validation_ds.batch_size=2 \
    //         model.tokenizer.dir="/home/TestData/asr_tokenizers/an4_wpe_128/" \
    //         model.tokenizer.type="wpe" \
    //         trainer.devices=[0] \
    //         trainer.accelerator="gpu" \
    //         +trainer.fast_dev_run=True \
    //         exp_manager.exp_dir=examples/asr/speech_to_text_hybrid_transducer_ctc_wpe_results'
    //         sh 'rm -rf examples/asr/speech_to_text_hybrid_transducer_ctc_wpe_results'
    //       }
    //     }
    //   }
    // }

    stage('L2: ASR Multi-dataloader dev run') {
      when {
        anyOf {
          branch 'main'
          changeRequest target: 'main'
        }
      }
      failFast true
      parallel {
        stage('Speech to Text multi-dataloader') {
          steps {
            sh 'python examples/asr/asr_ctc/speech_to_text_ctc.py \
            model.train_ds.manifest_filepath=/home/TestData/an4_dataset/an4_train.json \
            model.validation_ds.manifest_filepath=[/home/TestData/an4_dataset/an4_val.json,/home/TestData/an4_dataset/an4_val.json] \
            trainer.devices=[0] \
            trainer.accelerator="gpu" \
            trainer.max_epochs=1 \
            trainer.max_steps=1 \
            +trainer.num_sanity_val_steps=1 \
            exp_manager.exp_dir=examples/asr/speech_to_text_results'
            sh 'rm -rf examples/asr/speech_to_text_results'
          }
        }

        stage('Speech to Label multi-dataloader') {
          steps {
            sh 'python examples/asr/speech_classification/speech_to_label.py \
            model.train_ds.manifest_filepath=/home/TestData/speech_commands/train_manifest.json \
            model.validation_ds.manifest_filepath=[/home/TestData/speech_commands/test_manifest.json,/home/TestData/speech_commands/test_manifest.json] \
            trainer.devices=[1] \
            trainer.accelerator="gpu" \
            trainer.max_epochs=1 \
            trainer.max_steps=1 \
            +trainer.num_sanity_val_steps=1 \
            model.preprocessor._target_=nemo.collections.asr.modules.AudioToMelSpectrogramPreprocessor \
            ~model.preprocessor.window_size \
            ~model.preprocessor.window_stride \
            ~model.preprocessor.window \
            ~model.preprocessor.n_mels \
            ~model.preprocessor.n_mfcc \
            ~model.preprocessor.n_fft \
            exp_manager.exp_dir=examples/asr/speech_to_label_results'
            sh 'rm -rf examples/asr/speech_to_label_results'
          }
        }
      }
    }

    stage('L2: ASR Adapters') {
      when {
        anyOf {
          branch 'main'
          changeRequest target: 'main'
        }
      }
      failFast true
      parallel {
        stage('Linear Adapters') {
          steps {
            sh 'python examples/asr/asr_adapters/train_asr_adapter.py \
            model.pretrained_model="stt_en_conformer_ctc_small" \
            model.adapter.adapter_name="an4" \
            model.adapter.linear.in_features=176 \
            model.train_ds.manifest_filepath=/home/TestData/an4_dataset/an4_train.json \
            model.validation_ds.manifest_filepath=/home/TestData/an4_dataset/an4_val.json \
            trainer.max_steps=5 \
            trainer.devices=[0] \
            trainer.accelerator="gpu" \
            +trainer.fast_dev_run=True \
            exp_manager.exp_dir=examples/asr/speech_to_text_adapters_results'
            sh 'rm -rf examples/asr/speech_to_text_adapters_results'
          }
        }
        stage('RelPos MHA Adapters') {
          steps {
            sh 'python examples/asr/asr_adapters/train_asr_adapter.py \
            model.pretrained_model="stt_en_conformer_ctc_small" \
            model.adapter.adapter_name="encoder:an4" \
            model.adapter.adapter_type="tiny_attn" \
            model.adapter.tiny_attn.n_feat=176 \
            model.train_ds.manifest_filepath=/home/TestData/an4_dataset/an4_train.json \
            model.validation_ds.manifest_filepath=/home/TestData/an4_dataset/an4_val.json \
            trainer.max_steps=5 \
            trainer.devices=[0] \
            trainer.accelerator="gpu" \
            +trainer.fast_dev_run=True \
            exp_manager.exp_dir=examples/asr/speech_to_text_adapters_mha_results'
            sh 'rm -rf examples/asr/speech_to_text_adapters_mha_results'
          }
        }

      }
    }

    stage('L2: Speech Transcription') {
      when {
        anyOf {
          branch 'main'
          changeRequest target: 'main'
        }
      }
      failFast true
      parallel {
        stage('Speech to Text Transcribe') {
          steps {
            sh 'python examples/asr/transcribe_speech.py \
            pretrained_name="QuartzNet15x5Base-En" \
            audio_dir="/home/TestData/an4_transcribe/test_subset/" \
            output_filename="stt_test_res.json" \
            amp=true'
            sh 'rm -rf stt_test_res.json'
          }
        }
      }
    }
    stage('L2: Transducer alignment') {
      when {
        anyOf {
          branch 'main'
          changeRequest target: 'main'
        }
      }
      failFast true
      parallel {
        stage('Running pytest') {
          steps {
            sh 'pytest tests/collections/asr/decoding/rnnt_alignments_check.py --durations=-1'
          }
        }
      }
    }

    stage('L2: Segmentation Tool') {
      when {
            anyOf {
              branch 'main'
              changeRequest target: 'main'
            }
      }
      stages {
        stage('Install ctc_segmentation requirements') {
            steps {
            sh 'cd tools/ctc_segmentation && \
            pip install -r requirements.txt && \
            apt-get update && apt-get install libsox-fmt-all -y'
            }
        }

        stage('Parallel ctc_segmentation test') {
          failFast true
          parallel {
            stage('L2: Eng CitriNet with .wav') {
              steps {
                sh 'cd tools/ctc_segmentation && \
            TIME=`date +"%Y-%m-%d-%T"` && \
            /bin/bash run_segmentation.sh \
            --MODEL_NAME_OR_PATH="stt_en_citrinet_512_gamma_0_25" \
            --DATA_DIR=/home/TestData/ctc_segmentation/eng \
            --OUTPUT_DIR=/home/TestData/ctc_segmentation/eng/output${TIME} \
            --LANGUAGE=en \
            --USE_NEMO_NORMALIZATION="TRUE" && \
            python /home/TestData/ctc_segmentation/verify_alignment.py \
            -r /home/TestData/ctc_segmentation/eng/eng_valid_segments_1.7.txt \
            -g /home/TestData/ctc_segmentation/eng/output${TIME}/verified_segments/nv_test_segments.txt && \
            rm -rf /home/TestData/ctc_segmentation/eng/output${TIME}'
              }
            }
            stage('L2: Ru QN with mp3') {
              steps {
                sh 'cd tools/ctc_segmentation && \
            TIME=`date +"%Y-%m-%d-%T"` && \
            /bin/bash run_segmentation.sh \
            --MODEL_NAME_OR_PATH=/home/TestData/ctc_segmentation/QuartzNet15x5-Ru-e512-wer14.45.nemo \
            --DATA_DIR=/home/TestData/ctc_segmentation/ru \
            --OUTPUT_DIR=/home/TestData/ctc_segmentation/ru/output${TIME} \
            --LANGUAGE=ru \
            --ADDITIONAL_SPLIT_SYMBOLS=";" && \
            python /home/TestData/ctc_segmentation/verify_alignment.py \
            -r /home/TestData/ctc_segmentation/ru/valid_ru_segments_1.7.txt \
            -g /home/TestData/ctc_segmentation/ru/output${TIME}/verified_segments/ru_segments.txt && \
            rm -rf /home/TestData/ctc_segmentation/ru/output${TIME}'
              }
            }
          }
        }
      }
    }

    stage('L2: G2P Models') {
      when {
        anyOf {
          branch 'main'
          changeRequest target: 'main'
        }
      }
      failFast true
      parallel {
        stage('G2P Conformer training, evaluation and inference') {
          steps {
            sh 'cd examples/tts/g2p && \
                TIME=`date +"%Y-%m-%d-%T"` && OUTPUT_DIR_CONFORMER=output_ctc_${TIME} && \
                python g2p_train_and_evaluate.py \
                    train_manifest=/home/TestData/g2p/g2p.json \
                    validation_manifest=/home/TestData/g2p/g2p.json \
                    model.test_ds.manifest_filepath=/home/TestData/g2p/g2p.json \
                    model.tokenizer.dir=/home/TestData/g2p/tokenizer_spe_unigram_v512 \
                    trainer.max_epochs=1 \
                    model.max_source_len=64 \
                    trainer.devices=[0] \
                    do_training=True \
                    do_testing=True \
                    exp_manager.exp_dir=${OUTPUT_DIR_CONFORMER} \
                    +exp_manager.use_datetime_version=False\
                    +exp_manager.version=test \
                    --config-name=g2p_conformer_ctc && \
                python g2p_inference.py \
                    pretrained_model=${OUTPUT_DIR_CONFORMER}/G2P-Conformer-CTC/test/checkpoints/G2P-Conformer-CTC.nemo \
                    manifest_filepath=/home/TestData/g2p/g2p.json \
                    phoneme_field=text'
              }
            }
            // TODO: pleasefixme @redoctopus
            // stage('ByT5G2P training, evaluation and inference') {
            //   steps {
            //     sh 'TRANSFORMERS_OFFLINE=1 && cd examples/tts/g2p && \
            //         TIME=`date +"%Y-%m-%d-%T"` && OUTPUT_DIR_T5=output_byt5_${TIME} && \
            //         python g2p_train_and_evaluate.py \
            //             train_manifest=/home/TestData/g2p/g2p.json \
            //             validation_manifest=/home/TestData/g2p/g2p.json \
            //             model.test_ds.manifest_filepath=/home/TestData/g2p/g2p.json \
            //             trainer.max_epochs=1 \
            //             model.max_source_len=64 \
            //             trainer.devices=[1] \
            //             do_training=True \
            //             do_testing=True \
            //             exp_manager.exp_dir=${OUTPUT_DIR_T5} \
            //             +exp_manager.use_datetime_version=False\
            //             +exp_manager.version=test && \
            //         python g2p_inference.py \
            //             pretrained_model=${OUTPUT_DIR_T5}/T5G2P/test/checkpoints/T5G2P.nemo \
            //             manifest_filepath=/home/TestData/g2p/g2p.json \
            //             phoneme_field=text && TRANSFORMERS_OFFLINE=1'
            //   }
            // }
           stage('HeteronymClassificationModel training, evaluation and inference') {
              steps {
                sh 'cd examples/tts/g2p && \
                    TIME=`date +"%Y-%m-%d-%T"` && OUTPUT_DIR=output_${TIME} && \
                    python g2p_heteronym_classification_train_and_evaluate.py \
                        train_manifest=/home/TestData/g2p/manifest.json \
                        validation_manifest=/home/TestData/g2p/manifest.json \
                        test_manifest=/home/TestData/g2p/manifest.json \
                        model.wordids=/home/TestData/g2p/wordids.tsv \
                        trainer.max_epochs=1 \
                        model.max_seq_length=64 \
                        do_training=True \
                        do_testing=True \
                        exp_manager.exp_dir=${OUTPUT_DIR} \
                        +exp_manager.use_datetime_version=False\
                        +exp_manager.version=test && \
                    python g2p_heteronym_classification_inference.py \
                        manifest=/home/TestData/g2p/manifest.json \
                        pretrained_model=${OUTPUT_DIR}/HeteronymClassification/test/checkpoints/HeteronymClassification.nemo \
                        output_manifest=preds.json'
              }
            }
          }
        }

    // TODO: add test once megatron-bert is supported again
    // stage('L2: Multi-GPU Megatron finetuning') {
    //   when {
    //     anyOf {
    //       branch 'main'
    //       changeRequest target: 'main'
    //     }
    //   }
    //   failFast true
    //   parallel {
    //     stage('L2: Cased Megatron finetuning on MRPC') {
    //       steps {
    //         sh 'cd examples/nlp/glue_benchmark && \
    //     python glue_benchmark.py \
    //     model.dataset.data_dir=/home/TestData/nlp/glue_fake/MRPC \
    //     trainer.devices=[0,1] \
    //     trainer.accelerator="gpu" \
    //     +trainer.fast_dev_run=true \
    //     model.dataset.use_cache=false \
    //     model.language_model.pretrained_model_name=megatron-bert-345m-cased \
    //     trainer.accelerator=gpu \
    //     trainer.strategy=ddp \
    //     exp_manager=null'
    //       }
    //     }
    //   }
    // }

    stage('L2: STS-b') {
      when {
        anyOf {
          branch 'main'
          changeRequest target: 'main'
        }
      }
      failFast true
      parallel {
        stage('GLUE STS-b with AlBERT') {
          steps {
            sh 'python examples/nlp/glue_benchmark/glue_benchmark.py \
            model.dataset.use_cache=false \
            model.task_name=sts-b \
            model.dataset.data_dir=/home/TestData/nlp/glue_fake/STS-B \
            trainer.devices=[1] \
            trainer.accelerator="gpu" \
            +trainer.fast_dev_run=True \
            model.language_model.pretrained_model_name=albert-base-v1 \
            exp_manager=null'
          }
        }
        stage('Test Restore Punctuation & Capitalization with AlBERT') {
          steps {
            sh 'data_dir="$(mktemp -d -p "$(pwd)")" && \
            cp /home/TestData/nlp/token_classification_punctuation/*.txt "${data_dir}"/ && \
            python examples/nlp/token_classification/punctuation_capitalization_train_evaluate.py \
              +do_training=false \
              +do_testing=true \
              pretrained_model=/home/TestData/nlp/pretrained_models/Punctuation_and_Capitalization_albert.nemo \
              +model.test_ds.use_cache=false \
              ~model.train_ds \
              ~model.validation_ds \
              model.test_ds.ds_item="${data_dir}" \
              trainer.devices=[1] \
              trainer.accelerator="gpu" \
              exp_manager=null && \
            rm -rf "${data_dir}"'
          }
        }
//         stage('Test Restore Punctuation & Capitalization with RoBERTa') {
//           steps {
//             sh 'data_dir="$(mktemp -d -p "$(pwd)")" && \
//             cp /home/TestData/nlp/token_classification_punctuation/*.txt "${data_dir}"/ && \
//             python examples/nlp/token_classification/punctuation_capitalization_train_evaluate.py \
//               +do_training=false \
//               +do_testing=true \
//               pretrained_model=/home/TestData/nlp/pretrained_models/Punctuation_and_Capitalization_roberta.nemo \
//               +model.test_ds.use_cache=false \
//               ~model.train_ds \
//               ~model.validation_ds \
//               model.test_ds.ds_item="${data_dir}" \
//               trainer.devices=[1] \
//               trainer.accelerator="gpu" \
//               exp_manager=null && \
//             rm -rf "${data_dir}"'
//           }
//         }
      }
    }
    stage('L2: Dialogue Classification') {
      when {
        anyOf {
          branch 'main'
          changeRequest target: 'main'
        }
      }
      failFast true
      parallel {
        stage('Dialogue: Intent and slot classification using GPT') {
          steps {
            sh 'TRANSFORMERS_OFFLINE=1 && cd examples/nlp/dialogue && \
            python dialogue.py \
            model.dataset.data_dir=/home/TestData/nlp/sgd_small \
            model.language_model.lm_checkpoint=/home/TestData/nlp/gpt2/pytorch_model.bin\
            model.tokenizer.vocab_file=/home/TestData/nlp/gpt2/vocab.json\
            model.dataset.dialogues_example_dir=sgd_gen_outputs \
            model.dataset.task_name=debug_sample \
            trainer.max_steps=1 \
            trainer.max_epochs=1 \
            model.train_ds.batch_size=2 \
            model.validation_ds.batch_size=2 \
            model.test_ds.batch_size=2 \
            model.nemo_path=null \
            trainer.val_check_interval=0.0 \
            trainer.devices=[0] \
            model.dataset.use_cache=false \
            model.tokenizer.special_tokens={pad_token:"endoftext"} \
            model.tokenizer.tokenizer_name=gpt2 \
            model.tokenizer.vocab_file=/home/TestData/nlp/gpt2/vocab.json\
            model.language_model.pretrained_model_name=/home/TestData/nlp/gpt2 \
            trainer.accelerator=gpu \
            exp_manager=null  && \
            rm -rf sgd_gen_outputs'
          }
        }
        stage('Intent and slot classification using SGDQA') {
          steps {
            sh 'TRANSFORMERS_OFFLINE=1 && cd examples/nlp/dialogue && \
            python dialogue.py \
            model.dataset.data_dir=/home/TestData/nlp/sgd_small \
            model.dataset.dialogues_example_dir=sgd_gen_bert_outputs \
            model.dataset.task_name=debug_sample \
            trainer.max_steps=1 \
            trainer.max_epochs=1 \
            model.train_ds.batch_size=2 \
            model.validation_ds.batch_size=2 \
            model.test_ds.batch_size=2 \
            model.dataset.num_tasks=6 \
            model.nemo_path=null \
            trainer.val_check_interval=0.0 \
            trainer.devices=[0] \
            model.dataset.use_cache=false \
            model.language_model.pretrained_model_name=bert-base-cased \
            trainer.accelerator=gpu \
            exp_manager=null  && \
            rm -rf sgd_gen_bert_outputs'
          }
        }
        stage('Intent and slot classification using IntentSlotClassificationModel') {
          steps {
            sh 'TRANSFORMERS_OFFLINE=1 && cd examples/nlp/dialogue && \
            python dialogue.py \
            model.dataset.data_dir=/home/TestData/nlp/processed_assistant \
            model.dataset.dialogues_example_dir=sgd_gen_bert_intent_classification_outputs \
            model.dataset.task=assistant \
            trainer.max_steps=1 \
            trainer.max_epochs=1 \
            model.train_ds.batch_size=2 \
            model.validation_ds.batch_size=2 \
            model.test_ds.batch_size=2 \
            model.nemo_path=null \
            trainer.val_check_interval=0.0 \
            trainer.devices=[0] \
            model.dataset.use_cache=false \
            model.language_model.pretrained_model_name=bert-base-uncased \
            trainer.accelerator=gpu \
            exp_manager=null  && \
            rm -rf sgd_gen_bert_intent_classification_outputs && TRANSFORMERS_OFFLINE=1'
          }
        }
        stage('Intent classification using ZeroShotIntentModel') {
          steps {
            sh 'TRANSFORMERS_OFFLINE=1 && cd examples/nlp/dialogue && \
            python dialogue.py \
            do_training=False \
            model.dataset.data_dir=/home/TestData/nlp/drive_thru_revised \
            model.original_nemo_checkpoint=/home/TestData/nlp/drive_thru_revised/zeroshotintent_en_bert_base_uncased.nemo \
            model.dataset.dialogues_example_dir=sgd_gen_zero_shot_intent_classification_outputs \
            model.dataset.task=zero_shot \
            model.dataset.prompt_template="This example is" \
            trainer.max_steps=1 \
            trainer.max_epochs=1 \
            model.train_ds.batch_size=2 \
            model.validation_ds.batch_size=2 \
            model.test_ds.batch_size=2 \
            model.nemo_path=null \
            trainer.val_check_interval=0.0 \
            trainer.devices=[1] \
            model.dataset.use_cache=false \
            model.language_model.pretrained_model_name=bert-base-uncased \
            trainer.accelerator=gpu \
            exp_manager=null  && \
            rm -rf sgd_gen_zero_shot_intent_classification_outputs && TRANSFORMERS_OFFLINE=1'
          }
        }
        stage('Design Intent classification using ZeroShotIntentModel') {
          steps {
            sh 'TRANSFORMERS_OFFLINE=1 && cd examples/nlp/dialogue && \
            python dialogue.py \
            do_training=False \
            model.dataset.data_dir=/home/TestData/nlp/design_dataset \
            model.original_nemo_checkpoint=/home/TestData/nlp/drive_thru_revised/zeroshotintent_en_bert_base_uncased.nemo \
            model.dataset.dialogues_example_dir=design_zero_shot_intent_classification_outputs \
            model.dataset.task=design \
            model.dataset.prompt_template="This example is related to" \
            model.library=megatron \
            trainer.max_steps=1 \
            trainer.max_epochs=1 \
            model.train_ds.batch_size=2 \
            model.validation_ds.batch_size=2 \
            model.test_ds.batch_size=2 \
            model.nemo_path=null \
            trainer.val_check_interval=0.0 \
            trainer.devices=[1] \
            model.dataset.use_cache=false \
            model.language_model.pretrained_model_name=bert-base-uncased \
            trainer.accelerator=gpu \
            exp_manager=null  && \
            rm -rf design_zero_shot_intent_classification_outputs && TRANSFORMERS_OFFLINE=1'
          }
        }
        stage('Design Intent classification using ZeroShotIntentModel BART Classifier') {
          steps {
            sh 'TRANSFORMERS_OFFLINE=1 && cd examples/nlp/dialogue && \
            python dialogue.py \
            do_training=False \
            model.dataset.data_dir=/home/TestData/nlp/design_dataset \
            model.original_nemo_checkpoint=/home/TestData/nlp/drive_thru_revised/zeroshotintent_en_bert_base_uncased.nemo \
            model.dataset.dialogues_example_dir=design_zero_shot_intent_classification_bart_outputs \
            model.dataset.task=design \
            model.dataset.prompt_template="This example is related to" \
            model.library=huggingface \
            trainer.devices=[1] \
            model.dataset.use_cache=false \
            model.language_model.pretrained_model_name=bert-base-uncased \
            trainer.accelerator=gpu \
            exp_manager=null  && \
            rm -rf design_zero_shot_intent_classification_bart_outputs && TRANSFORMERS_OFFLINE=1'
          }
        }
        stage('Design Intent classification using DialogueNearestNeighbourModel') {
          steps {
            sh 'TRANSFORMERS_OFFLINE=1 && cd examples/nlp/dialogue && \
            python dialogue.py \
            do_training=False \
            model.dataset.data_dir=/home/TestData/nlp/design_dataset \
            model.dataset.dialogues_example_dir=design_dialogue_nearest_neighbour_classification_outputs \
            model.dataset.task=design \
            model.dataset.prompt_template="" \
            model.library=huggingface \
            trainer.devices=[0] \
            model.dataset.use_cache=false \
            model.language_model.pretrained_model_name=sentence-transformers/all-MiniLM-L6-v2 \
            trainer.accelerator=gpu \
            exp_manager=null  && \
            rm -rf design_dialogue_nearest_neighbour_classification_outputs && TRANSFORMERS_OFFLINE=1'
          }
        }
      }
    }
    stage('L2: Dialogue Generation') {
      when {
        anyOf {
          branch 'main'
          changeRequest target: 'main'
        }
      }
      failFast true
      parallel {
        stage('Dialogue: Answer Extender using DialogueS2SGenerationModel') {
          steps {
            sh 'TRANSFORMERS_OFFLINE=1 && cd examples/nlp/dialogue && \
            python dialogue.py \
            do_training=False \
            model.dataset.data_dir=/home/TestData/nlp/ms-marco-qa \
            model.dataset.dialogues_example_dir=answer_extender_s2s \
            model.dataset.task=ms_marco \
            model.library=huggingface \
            model.dataset.debug_mode=True \
            trainer.max_steps=1 \
            trainer.max_epochs=1 \
            model.train_ds.batch_size=2 \
            model.validation_ds.batch_size=2 \
            model.test_ds.batch_size=2 \
            model.nemo_path=null \
            trainer.val_check_interval=0.0 \
            trainer.devices=[1] \
            model.dataset.use_cache=false \
            model.language_model.pretrained_model_name=facebook/bart-large \
            trainer.accelerator=gpu \
            exp_manager=null  && \
            rm -rf answer_extender_s2s'
          }
        }
        stage('Dialogue: SGD Based Answer Extender using DialogueS2SGenerationModel') {
          steps {
            sh 'TRANSFORMERS_OFFLINE=1 && cd examples/nlp/dialogue && \
            python dialogue.py \
            do_training=False \
            model.dataset.data_dir=/home/TestData/nlp/sgd_small \
            model.dataset.dialogues_example_dir=sgd_answer_extender_s2s \
            model.dataset.task_name=debug_sample \
            model.dataset.task=sgd_generation \
            model.dataset.input_field=utterance+system_actions \
            model.dataset.output_field=system_utterance \
            model.dataset.use_cache=false \
            model.dataset.system_utterance=next_turn \
            model.dataset.debug_mode=True \
            model.dataset.prompt_template=slots_values \
            model.library=huggingface \
            trainer.max_steps=1 \
            trainer.max_epochs=1 \
            model.train_ds.batch_size=2 \
            model.validation_ds.batch_size=2 \
            model.test_ds.batch_size=2 \
            model.nemo_path=null \
            trainer.val_check_interval=0.0 \
            trainer.devices=[0] \
            model.language_model.pretrained_model_name=facebook/bart-large \
            trainer.accelerator=gpu \
            exp_manager=null  && \
            rm -rf sgd_answer_extender_s2s'
          }
        }
      }
    }
//     stage('L2: Dialogue Generation Part 2') {
//       when {
//         anyOf {
//           branch 'main'
//           changeRequest target: 'main'
//         }
//       }
//       failFast true
//       parallel {
//         stage('Dialogue: Answer Extender using DialogueGPTGenerationModel') {
//           steps {
//             sh 'TRANSFORMERS_OFFLINE=1 && cd examples/nlp/dialogue && \
//             python dialogue.py \
//             do_training=False \
//             model.dataset.data_dir=/home/TestData/nlp/ms-marco-qa \
//             model.dataset.dialogues_example_dir=answer_extender \
//             model.library=huggingface \
//             model.dataset.task=ms_marco \
//             model.dataset.debug_mode=True \
//             trainer.val_check_interval=0.0 \
//             trainer.devices=[0] \
//             model.dataset.use_cache=false \
//             model.language_model.pretrained_model_name=gpt2 \
//             trainer.accelerator=gpu \
//             exp_manager=null  && \
//             rm -rf answer_extender'
//           }
//         }
//       }
//     }
    stage('L2: COPY') {
      when {
        anyOf {
          branch 'main'
          changeRequest target: 'main'
        }
      }
      failFast true
      parallel {
        stage('Dialogue: Answer Extender using DialogueGPTGenerationModel') {
          steps {
            sh 'TRANSFORMERS_OFFLINE=0 && cd examples/nlp/dialogue && \
            python dialogue.py \
            do_training=False \
            model.dataset.data_dir=/home/TestData/nlp/ms-marco-qa \
            model.dataset.dialogues_example_dir=answer_extender \
            model.library=huggingface \
            model.dataset.task=ms_marco \
            model.dataset.debug_mode=True \
            trainer.val_check_interval=0.0 \
            trainer.devices=[0] \
            model.dataset.use_cache=false \
            model.language_model.pretrained_model_name=gpt2 \
            trainer.accelerator=gpu \
            exp_manager=null  && \
            rm -rf answer_extender'
          }
        }
      }
    }
    stage('L2: Duplex Text Normalization') {
      when {
        anyOf {
          branch 'main'
          changeRequest target: 'main'
        }
      }
      failFast true
      parallel {
        stage('Duplex Text Normalization with Tarred dataset') {
          steps {
            sh 'cd examples/nlp/duplex_text_normalization && \
            python duplex_text_normalization_train.py \
            data.validation_ds.data_path=/home/TestData/nlp/duplex_text_norm/small_test.tsv \
            mode=tn \
            lang=en \
            tagger_model.do_training=false \
            decoder_model.transformer=t5-small \
            data.validation_ds.batch_size=2 \
            data.train_ds.use_cache=false \
            data.validation_ds.use_cache=false \
            data.test_ds.batch_size=2 \
            data.train_ds.decoder_data_augmentation=false \
            data.train_ds.num_workers=2 \
            decoder_trainer.devices=[0,1] \
            decoder_trainer.accelerator="gpu" \
            data.train_ds.use_tarred_dataset=true \
            +decoder_trainer.fast_dev_run=true \
            decoder_exp_manager.create_checkpoint_callback=false \
            data.train_ds.tar_metadata_file=/home/TestData/nlp/duplex_text_norm/tarred_small/metadata.json \
            data.test_ds.use_cache=false \
            data.test_ds.data_path=/home/TestData/nlp/duplex_text_norm/small_test.tsv'
          }
        }
      }
    }
    // Runs out of memory on the 12G TITAN V (GPU 0 on main CI)
    // TODO: add when megatron bert is supported again in NeMo
    // stage('L2: MegaBERT Token Classification') {
    //   when {
    //     anyOf {
    //       branch 'main'
    //       changeRequest target: 'main'
    //     }
    //   }
    //   failFast true
    //   steps {
    //     sh 'cd examples/nlp/token_classification && \
    //     python token_classification_train.py \
    //     model.dataset.data_dir=/home/TestData/nlp/token_classification_punctuation/ \
    //     model.language_model.pretrained_model_name=megatron-bert-345m-uncased \
    //     model.train_ds.batch_size=10 \
    //     model.dataset.max_seq_length=50 \
    //     model.dataset.use_cache=false \
    //     trainer.accelerator=gpu \
    //     trainer.strategy=ddp \
    //     trainer.precision=16 \
    //     trainer.devices=[1] \
    //     trainer.accelerator="gpu" \
    //     +trainer.fast_dev_run=true \
    //     exp_manager=null'
    //   }
    // }

    stage('L2: BERT Text Classification') {
      when {
        anyOf {
          branch 'main'
          changeRequest target: 'main'
        }
      }
      failFast true
      parallel {
        stage ('Text Classification with BERT Test') {
          steps {
            sh 'cd examples/nlp/text_classification && \
            python text_classification_with_bert.py \
            model.dataset.num_classes=6 \
            model.train_ds.file_path=/home/TestData/nlp/retail_text_classification/train.tsv \
            model.validation_ds.file_path=/home/TestData/nlp/retail_text_classification/dev.tsv \
            model.language_model.pretrained_model_name=distilbert-base-uncased \
            model.train_ds.batch_size=10 \
            model.dataset.max_seq_length=50 \
            model.dataset.use_cache=false \
            trainer.devices=[0] \
            trainer.accelerator="gpu" \
            +trainer.fast_dev_run=true \
            exp_manager=null'
          }
        }
      }
    }

    stage('L2: Parallel BERT Question-Answering SQUAD v1.1 & v2.0') {
      when {
        anyOf {
          branch 'main'
          changeRequest target: 'main'
        }
      }
      failFast true
      parallel {
        stage('BERT SQUAD 1.1') {
          // Cannot do fast_dev_run because squad needs whole dev dataset
          steps {
            sh 'TRANSFORMERS_OFFLINE=1 && cd examples/nlp/question_answering && \
            python question_answering.py \
            model.train_ds.file=/home/TestData/nlp/squad_mini/v1.1/train-v1.1.json \
            model.dataset.use_cache=false \
            model.validation_ds.file=/home/TestData/nlp/squad_mini/v1.1/dev-v1.1.json \
            model.test_ds.file=/home/TestData/nlp/squad_mini/v1.1/dev-v1.1.json \
            model.train_ds.batch_size=2 \
            model.train_ds.num_samples=2 \
            model.validation_ds.batch_size=2 \
            model.validation_ds.num_samples=2 \
            model.test_ds.num_samples=2 \
            model.test_ds.batch_size=2 \
            trainer.max_epochs=1 \
            trainer.max_steps=1 \
            model.language_model.pretrained_model_name=bert-base-uncased \
            model.dataset.version_2_with_negative=false \
            trainer.precision=16 \
            trainer.devices=[0] \
            trainer.accelerator="gpu" \
            exp_manager=null && TRANSFORMERS_OFFLINE=1'
          }
        }
        stage('BERT SQUAD 2.0') {
          // Cannot do fast_dev_run because squad needs whole dev dataset
          steps {
            sh 'TRANSFORMERS_OFFLINE=1 && cd examples/nlp/question_answering && \
            python question_answering.py \
            model.train_ds.file=/home/TestData/nlp/squad_mini/v2.0/train-v2.0.json \
            model.dataset.use_cache=false \
            model.train_ds.batch_size=2 \
            model.train_ds.num_samples=2 \
            model.validation_ds.batch_size=2 \
            model.validation_ds.num_samples=2 \
            trainer.max_epochs=1 \
            trainer.max_steps=1 \
            model.validation_ds.file=/home/TestData/nlp/squad_mini/v2.0/dev-v2.0.json \
            model.language_model.pretrained_model_name=bert-base-uncased \
            model.dataset.version_2_with_negative=true \
            trainer.precision=16 \
            trainer.devices=[1] \
            trainer.accelerator="gpu" \
            exp_manager=null && TRANSFORMERS_OFFLINE=1'
          }
        }
      }
    }

    stage('L2: Parallel BART Question-Answering SQUAD v1.1 & v2.0') {
      when {
        anyOf {
          branch 'main'
          changeRequest target: 'main'
        }
      }
      failFast true
      parallel {
        stage('BART SQUAD 1.1') {
          // Cannot do fast_dev_run because squad needs whole dev dataset
          steps {
            sh 'TRANSFORMERS_OFFLINE=1 && cd examples/nlp/question_answering && \
            python question_answering.py \
            model.train_ds.file=/home/TestData/nlp/squad_mini/v1.1/train-v1.1.json \
            model.dataset.use_cache=false \
            model.dataset.check_if_answer_in_context=false \
            model.validation_ds.file=/home/TestData/nlp/squad_mini/v1.1/dev-v1.1.json \
            model.test_ds.file=/home/TestData/nlp/squad_mini/v1.1/dev-v1.1.json \
            model.train_ds.batch_size=2 \
            model.train_ds.num_samples=2 \
            model.validation_ds.batch_size=2 \
            model.validation_ds.num_samples=2 \
            model.test_ds.num_samples=2 \
            model.test_ds.batch_size=2 \
            trainer.max_epochs=1 \
            trainer.max_steps=1 \
            model.language_model.pretrained_model_name=facebook/bart-base \
            model.dataset.version_2_with_negative=false \
            trainer.precision=16 \
            trainer.devices=[0] \
            trainer.accelerator="gpu" \
            exp_manager=null && TRANSFORMERS_OFFLINE=1'
          }
        }
        stage('BART SQUAD 2.0') {
          // Cannot do fast_dev_run because squad needs whole dev dataset
          steps {
            sh 'TRANSFORMERS_OFFLINE=1 && cd examples/nlp/question_answering && \
            python question_answering.py \
            model.train_ds.file=/home/TestData/nlp/squad_mini/v2.0/train-v2.0.json \
            model.dataset.use_cache=false \
            model.dataset.check_if_answer_in_context=false \
            model.train_ds.batch_size=2 \
            model.train_ds.num_samples=2 \
            model.validation_ds.batch_size=2 \
            model.validation_ds.num_samples=2 \
            trainer.max_epochs=1 \
            trainer.max_steps=1 \
            model.validation_ds.file=/home/TestData/nlp/squad_mini/v2.0/dev-v2.0.json \
            model.language_model.pretrained_model_name=facebook/bart-base \
            model.dataset.version_2_with_negative=true \
            trainer.precision=16 \
            trainer.devices=[1] \
            trainer.accelerator="gpu" \
            exp_manager=null && TRANSFORMERS_OFFLINE=1'
          }
        }
      }
    }

    stage('L2: Parallel GPT2 Question-Answering SQUAD v1.1 & v2.0') {
      when {
        anyOf {
          branch 'main'
          changeRequest target: 'main'
        }
      }
      failFast true
      parallel {
        stage('GPT2 SQUAD 1.1') {
          // Cannot do fast_dev_run because squad needs whole dev dataset
          steps {
            sh 'TRANSFORMERS_OFFLINE=0 && cd examples/nlp/question_answering && \
            python question_answering.py \
            model.train_ds.file=/home/TestData/nlp/squad_mini/v1.1/train-v1.1.json \
            model.dataset.use_cache=false \
            model.dataset.check_if_answer_in_context=false \
            model.validation_ds.file=/home/TestData/nlp/squad_mini/v1.1/dev-v1.1.json \
            model.test_ds.file=/home/TestData/nlp/squad_mini/v1.1/dev-v1.1.json \
            model.train_ds.batch_size=2 \
            model.train_ds.num_samples=2 \
            model.validation_ds.batch_size=2 \
            model.validation_ds.num_samples=2 \
            model.test_ds.num_samples=2 \
            model.test_ds.batch_size=2 \
            trainer.max_epochs=1 \
            trainer.max_steps=1 \
            model.language_model.pretrained_model_name=gpt2 \
            model.dataset.version_2_with_negative=false \
            trainer.precision=16 \
            trainer.devices=[0] \
            trainer.accelerator="gpu" \
            exp_manager=null && TRANSFORMERS_OFFLINE=1'
          }
        }
        stage('GPT2 SQUAD 2.0') {
          // Cannot do fast_dev_run because squad needs whole dev dataset
          steps {
            sh 'TRANSFORMERS_OFFLINE=1 && cd examples/nlp/question_answering && \
            python question_answering.py \
            model.train_ds.file=/home/TestData/nlp/squad_mini/v2.0/train-v2.0.json \
            model.dataset.use_cache=false \
            model.dataset.check_if_answer_in_context=false \
            model.train_ds.batch_size=2 \
            model.train_ds.num_samples=2 \
            model.validation_ds.batch_size=2 \
            model.validation_ds.num_samples=2 \
            trainer.max_epochs=1 \
            trainer.max_steps=1 \
            model.validation_ds.file=/home/TestData/nlp/squad_mini/v2.0/dev-v2.0.json \
            model.language_model.pretrained_model_name=gpt2 \
            model.dataset.version_2_with_negative=true \
            trainer.precision=16 \
            trainer.devices=[1] \
            trainer.accelerator="gpu" \
            exp_manager=null && TRANSFORMERS_OFFLINE=1'
          }
        }
      }
    }

    stage('L2: Intent and Slot Classification Tasks') {
      when {
        anyOf {
          branch 'main'
          changeRequest target: 'main'
        }
      }
      failFast true
      parallel {
        stage('L2: Intent and Slot Classification') {
          steps {
            sh 'cd examples/nlp/intent_slot_classification && \
            python intent_slot_classification.py \
            model.data_dir=/home/TestData/nlp/retail \
            model.validation_ds.prefix=dev \
            model.test_ds.prefix=dev \
            trainer.devices=[0] \
            trainer.accelerator="gpu" \
            +trainer.fast_dev_run=true \
            exp_manager.exp_dir=checkpoints'
            sh 'rm -rf checkpoints'
          }
        }
        stage('L2: Multi-Label Intent and Slot Classification') {
          steps {
            sh 'cd examples/nlp/intent_slot_classification && \
            python multi_label_intent_slot_classification.py \
            model.data_dir=/home/TestData/nlp/new_multiatis \
            model.validation_ds.prefix=dev \
            model.test_ds.prefix=dev \
            trainer.devices=[0] \
            +trainer.fast_dev_run=true \
            exp_manager.exp_dir=checkpoints2'
            sh 'rm -rf checkpoints2'
          }
        }
      }
    }

    // TODO: add when megatron-bert is supported again
    // stage('L2: Model Parallel Size 2 Megatron Text Classification') {
    //   when {
    //     anyOf{
    //       branch 'main'
    //       changeRequest target: 'main'
    //     }
    //   }
    //   failFast true
    //   steps{
    //     sh 'cd examples/nlp/text_classification && \
    //     python text_classification_with_bert.py \
    //     trainer.devices=[0,1] \
    //     trainer.accelerator="gpu" \
    //     trainer.num_nodes=1 \
    //     trainer.precision=16 \
    //     trainer.gradient_clip_val=1.0 \
    //     +trainer.fast_dev_run=true \
    //     model.dataset.num_classes=6 \
    //     model.train_ds.file_path=/home/TestData/nlp/retail_text_classification/train.tsv \
    //     model.train_ds.batch_size=4 \
    //     model.language_model.pretrained_model_name=megatron-bert-uncased \
    //     model.language_model.config_file=/home/TestData/nlp/mp_2_bert_toy/config.json \
    //     model.language_model.lm_checkpoint=/home/TestData/nlp/mp_2_bert_toy/iter_2000000 \
    //     model.nemo_path=null \
    //     ~model.infer_samples \
    //     exp_manager=null'
    //   }
    // }

    // stage('L2: Model Parallel Size 2 Megatron Autoresume') {
    //   when {
    //     anyOf{
    //       branch 'main'
    //       changeRequest target: 'main'
    //     }
    //   }
    //   failFast true
    //   steps{
    //     sh 'cd examples/nlp/text_classification && \
    //     python text_classification_with_bert.py \
    //     trainer.devices=[0,1] \
    //     trainer.accelerator="gpu" \
    //     trainer.num_nodes=1 \
    //     trainer.precision=16 \
    //     trainer.gradient_clip_val=1.0 \
    //     trainer.max_epochs=1 \
    //     +trainer.fast_dev_run=true \
    //     model.dataset.num_classes=6 \
    //     model.train_ds.file_path=/home/TestData/nlp/retail_text_classification/train.tsv \
    //     model.train_ds.batch_size=4 \
    //     model.language_model.pretrained_model_name=megatron-bert-uncased \
    //     model.language_model.config_file=/home/TestData/nlp/mp_2_bert_toy/config.json \
    //     model.language_model.lm_checkpoint=/home/TestData/nlp/mp_2_bert_toy/iter_2000000 \
    //     model.nemo_path=null \
    //     ~model.infer_samples \
    //     +exp_manager.explicit_log_dir=/home/TestData/nlp/mp_autoresume \
    //     +exp_manager.resume_if_exists=true'
    //   }
    // }

    // stage('L2: Model Parallel Size 2 Megatron Evaluation from .nemo') {
    //   when {
    //     anyOf{
    //       branch 'main'
    //       changeRequest target: 'main'
    //     }
    //   }
    //   failFast true
    //   steps{
    //     sh 'cd examples/nlp/text_classification && \
    //     python model_parallel_text_classification_evaluation.py \
    //     trainer.devices=[0,1] \
    //     trainer.accelerator="gpu" \
    //     trainer.num_nodes=1 \
    //     model.dataset.num_classes=6 \
    //     model.test_ds.file_path=/home/TestData/nlp/retail_text_classification/dev.tsv \
    //     model.nemo_path=/home/TestData/nlp/mp_2_nemo/retail_text_class_350M.nemo \
    //     exp_manager=null'
    //   }
    // }

    // stage('L2: Model Parallel Size 2 Megatron Train from .nemo') {
    //   when {
    //     anyOf{
    //       branch 'main'
    //       changeRequest target: 'main'
    //     }
    //   }
    //   failFast true
    //   steps{
    //     sh 'cd examples/nlp/token_classification && \
    //     python token_classification_train.py \
    //     pretrained_model=/home/TestData/nlp/mp_2_nemo/ner_350M.nemo \
    //     model.dataset.data_dir=/home/TestData/nlp/ner/ \
    //     model.train_ds.batch_size=2 \
    //     model.dataset.use_cache=false \
    //     trainer.devices=[0,1] \
    //     trainer.accelerator="gpu" \
    //     +trainer.fast_dev_run=true \
    //     model.dataset.class_balancing="weighted_loss" \
    //     exp_manager=null'
    //   }
    // }

    stage('L2: Parallel NLP Examples 2') {
      when {
        anyOf {
          branch 'main'
          changeRequest target: 'main'
        }
      }
      failFast true
      parallel {
        stage ('NER finetuning from pretrained Test') {
          steps {
            sh 'cd examples/nlp/token_classification && \
            python token_classification_train.py \
            pretrained_model=ner_en_bert \
            model.dataset.data_dir=/home/TestData/nlp/ner/ \
            model.train_ds.batch_size=2 \
            model.dataset.use_cache=false \
            trainer.devices=[0] \
            trainer.accelerator="gpu" \
            +trainer.fast_dev_run=true \
            model.dataset.class_balancing="weighted_loss" \
            exp_manager.exp_dir=null'
          }
        }
        stage ('Punctuation and capitalization finetuning from pretrained test') {
          steps {
            sh 'cd examples/nlp/token_classification && \
            data_dir="$(mktemp -d -p "$(pwd)")" && \
            cp /home/TestData/nlp/token_classification_punctuation/*.txt "${data_dir}"/ && \
            python punctuation_capitalization_train_evaluate.py \
              pretrained_model=punctuation_en_bert \
              model.train_ds.ds_item="${data_dir}" \
              model.validation_ds.ds_item="${data_dir}" \
              model.test_ds.ds_item="${data_dir}" \
              +model.train_ds.use_cache=false \
              +model.validation_ds.use_cache=false \
              +model.test_ds.use_cache=false \
              trainer.devices=[1] \
              trainer.accelerator="gpu" \
              +trainer.fast_dev_run=true \
              exp_manager.exp_dir=null && \
            rm -rf "${data_dir}"'
          }
        }
        stage ('NER with TurkuNLP/bert-base-finnish-cased-v1') {
          steps {
            sh 'cd examples/nlp/token_classification && \
            python token_classification_train.py \
            model.dataset.data_dir=/home/TestData/nlp/token_classification_punctuation/ \
            trainer.devices=[0] \
            trainer.accelerator="gpu" \
            +trainer.fast_dev_run=true \
            model.dataset.use_cache=false \
            model.language_model.pretrained_model_name="TurkuNLP/bert-base-finnish-cased-v1" \
            exp_manager.exp_dir=null'
          }
        }
        stage('Evaluation script for Token Classification') {
          steps {
            sh 'python examples/nlp/token_classification/token_classification_evaluate.py \
            model.dataset.data_dir=/home/TestData/nlp/ner/ \
            model.dataset.use_cache=false \
            pretrained_model=/home/TestData/nlp/pretrained_models/NER_Model_with_BERT_base_uncased.nemo'
          }
        }
        stage('Evaluation script for Punctuation') {
          steps {
            sh 'data_dir="$(mktemp -d -p "$(pwd)")" && \
            cp /home/TestData/nlp/token_classification_punctuation/*.txt "${data_dir}"/ && \
            python examples/nlp/token_classification/punctuation_capitalization_train_evaluate.py \
              +do_training=false \
              +do_testing=true \
              model.test_ds.ds_item="${data_dir}" \
              ~model.train_ds \
              ~model.validation_ds \
              +model.test_ds.use_cache=false \
              pretrained_model=/home/TestData/nlp/pretrained_models/Punctuation_Capitalization_with_DistilBERT_base_uncased.nemo && \
            rm -rf "${data_dir}"'
          }
        }
        stage('L2: Punctuation & Capitalization, 2GPUs with DistilBERT, Fine-tuning on different data') {
          steps {
            sh 'cd examples/nlp/token_classification && \
            output_dir="$(mktemp -d -p "$(pwd)")" && \
            tmp_data_dir="$(mktemp -d -p "$(pwd)")" && \
            cp /home/TestData/nlp/token_classification_punctuation/*.txt "${tmp_data_dir}"/ && \
            python punctuation_capitalization_train_evaluate.py \
              model.train_ds.use_tarred_dataset=false \
              model.train_ds.ds_item="${tmp_data_dir}" \
              model.validation_ds.ds_item="${tmp_data_dir}" \
              model.test_ds.ds_item="${tmp_data_dir}" \
              model.language_model.pretrained_model_name=distilbert-base-uncased \
              +model.train_ds.use_cache=false \
              +model.validation_ds.use_cache=false \
              +model.test_ds.use_cache=false \
              trainer.devices=[0,1] \
              trainer.accelerator="gpu" \
              trainer.strategy=ddp \
              trainer.max_epochs=1 \
              +exp_manager.explicit_log_dir="${output_dir}" \
              +do_testing=true && \
            tmp_data_dir_2="$(mktemp -d -p "$(pwd)")" && \
            mv "${tmp_data_dir}"/* "${tmp_data_dir_2}" && \
            rm -rf "${tmp_data_dir}" && \
            python punctuation_capitalization_train_evaluate.py \
              model.train_ds.use_tarred_dataset=false \
              model.train_ds.ds_item="${tmp_data_dir_2}" \
              model.validation_ds.ds_item="${tmp_data_dir_2}" \
              model.test_ds.ds_item="${tmp_data_dir_2}" \
              pretrained_model="${output_dir}/checkpoints/Punctuation_and_Capitalization.nemo" \
              +model.train_ds.use_cache=false \
              +model.validation_ds.use_cache=false \
              +model.test_ds.use_cache=false \
              trainer.devices=[0,1] \
              trainer.accelerator="gpu" \
              trainer.strategy=ddp \
              trainer.max_epochs=1 \
              exp_manager=null && \
            rm -rf /workspace/NeMo/examples/nlp/token_classification/nemo_experiments \
              "${tmp_data_dir_2}" \
              "${output_dir}"'
          }
        }
      }
    }
    stage('Punctuation & Capitalization tarred dataset') {
      when {
        anyOf {
          branch 'main'
          changeRequest target: 'main'
        }
      }
      failFast true
      stages {
        stage('create and use tarred dataset') {
          steps {
            sh 'data_dir="$(mktemp -d -p "$(pwd)")" && \
            cp -r /home/TestData/nlp/token_classification_punctuation/*.txt \
              /home/TestData/nlp/token_classification_punctuation/wmt_wiki_10000 \
              "${data_dir}"/ && \
            usual_data=${data_dir}/wmt_wiki_10000 && \
            output_dir="$(mktemp -d -p "$(pwd)")" && \
            tarred_data=${output_dir}/train_tarred && \
            tokens_in_batch=2000 && \
            max_seq_length=512 && \
            lm_model=distilbert-base-uncased && \
            python examples/nlp/token_classification/data/create_punctuation_capitalization_tarred_dataset.py \
              --text ${usual_data}/input.txt \
              --labels ${usual_data}/labels.txt \
              --output_dir ${tarred_data} \
              --tokens_in_batch ${tokens_in_batch} \
              --max_seq_length 512 \
              --lines_per_dataset_fragment 2000 \
              --num_batches_per_tarfile 5 \
              --tar_file_prefix punctuation_capitalization \
              --tokenizer_name ${lm_model} \
              --use_fast_tokenizer \
              --pad_label O \
              --n_jobs 3 && \
            echo "Number of tarred files in dataset:" && \
            ls ${tarred_data}/*.tar | wc -l && \
            echo "Label id files in dataset:" && \
            ls ${tarred_data}/*.csv && \
            metadata_file=${tarred_data}/metadata.punctuation_capitalization.tokens${tokens_in_batch}.max_seq_length${max_seq_length}.${lm_model}.json && \
            python examples/nlp/token_classification/punctuation_capitalization_train_evaluate.py \
              model.validation_ds.ds_item="${data_dir}" \
              model.test_ds.ds_item="${data_dir}" \
              model.train_ds.ds_item=${tarred_data} \
              model.language_model.pretrained_model_name=${lm_model} \
              model.train_ds.use_tarred_dataset=true \
              model.train_ds.tar_metadata_file=${metadata_file} \
              +model.train_ds.use_cache=false \
              +model.validation_ds.use_cache=false \
              +model.test_ds.use_cache=false \
              trainer.devices=[0,1] \
              trainer.accelerator="gpu" \
              trainer.strategy=ddp \
              trainer.max_epochs=1 \
              +exp_manager.explicit_log_dir=${output_dir}/output && \
            rm -rf "${output_dir}" "${data_dir}"'
          }
        }
      }
    }
    stage('Punctuation & Capitalization, Different ways of passing labels to model') {
      when {
        anyOf {
          branch 'main'
          changeRequest target: 'main'
        }
      }
      failFast true
      stages {
        stage('Punctuation & Capitalization, Using model.common_datasest_parameters.label_vocab_dir') {
          steps {
            sh 'cd examples/nlp/token_classification && \
            work_dir="$(mktemp -d -p "$(pwd)")" && \
            label_vocab_dir="${work_dir}/labels" && \
            mkdir -p ${label_vocab_dir} && \
            data_dir="${work_dir}/data" && \
            mkdir -p "${data_dir}" && \
            cp /home/TestData/nlp/token_classification_punctuation/*.txt "${data_dir}" && \
            output_dir="${work_dir}/output" && \
            mkdir -p "${output_dir}" && \
            punct_label_vocab="${label_vocab_dir}/punct_label_vocab.csv" && \
            capit_label_vocab="${label_vocab_dir}/capit_label_vocab.csv" && \
            printf "O\n,\n.\n?\n" > "${punct_label_vocab}" && \
            printf "O\nU\n" > "${capit_label_vocab}" && \
            python punctuation_capitalization_train_evaluate.py \
              model.train_ds.use_tarred_dataset=false \
              model.train_ds.ds_item="${data_dir}" \
              model.validation_ds.ds_item="${data_dir}" \
              model.test_ds.ds_item="${data_dir}" \
              model.language_model.pretrained_model_name=distilbert-base-uncased \
              model.common_dataset_parameters.label_vocab_dir="${label_vocab_dir}" \
              model.class_labels.punct_labels_file="$(basename "${punct_label_vocab}")" \
              model.class_labels.capit_labels_file="$(basename "${capit_label_vocab}")" \
              +model.train_ds.use_cache=false \
              +model.validation_ds.use_cache=false \
              +model.test_ds.use_cache=false \
              trainer.devices=[0,1] \
              trainer.strategy=ddp \
              trainer.max_epochs=1 \
              +exp_manager.explicit_log_dir="${output_dir}" \
              +do_testing=false && \
            python punctuation_capitalization_train_evaluate.py \
              +do_training=false \
              +do_testing=true \
              ~model.train_ds \
              ~model.validation_ds \
              model.test_ds.ds_item="${data_dir}" \
              pretrained_model="${output_dir}/checkpoints/Punctuation_and_Capitalization.nemo" \
              +model.train_ds.use_cache=false \
              +model.validation_ds.use_cache=false \
              +model.test_ds.use_cache=false \
              trainer.devices=[0,1] \
              trainer.strategy=ddp \
              trainer.max_epochs=1 \
              exp_manager=null && \
            rm -rf "${work_dir}"'
          }
        }
        stage('Punctuation & Capitalization, Using model.common_datasest_parameters.{punct,capit}_label_ids') {
          steps {
            sh 'cd examples/nlp/token_classification && \
            work_dir="$(mktemp -d -p "$(pwd)")" && \
            output_dir="${work_dir}/output" && \
            mkdir -p "${output_dir}" && \
            data_dir="${work_dir}/data" && \
            mkdir -p "${data_dir}" && \
            cp /home/TestData/nlp/token_classification_punctuation/*.txt "${data_dir}" && \
            conf_name=punctuation_capitalization_config_with_ids && \
            cp conf/punctuation_capitalization_config.yaml "${work_dir}/${conf_name}.yaml" && \
            sed -i $\'s/punct_label_ids: null/punct_label_ids: {O: 0, \\\',\\\': 1, .: 2, \\\'?\\\': 3}/\' \
              "${work_dir}/${conf_name}.yaml" && \
            sed -i $\'s/capit_label_ids: null/capit_label_ids: {O: 0, U: 1}/\' \
              "${work_dir}/${conf_name}.yaml" && \
            python punctuation_capitalization_train_evaluate.py \
              --config-path "${work_dir}" \
              --config-name "${conf_name}" \
              model.train_ds.use_tarred_dataset=false \
              model.train_ds.ds_item="${data_dir}" \
              model.validation_ds.ds_item="${data_dir}" \
              model.test_ds.ds_item="${data_dir}" \
              model.language_model.pretrained_model_name=distilbert-base-uncased \
              +model.train_ds.use_cache=false \
              +model.validation_ds.use_cache=false \
              +model.test_ds.use_cache=false \
              trainer.devices=[0,1] \
              trainer.strategy=ddp \
              trainer.max_epochs=1 \
              +exp_manager.explicit_log_dir="${output_dir}" \
              +do_testing=false && \
            python punctuation_capitalization_train_evaluate.py \
              +do_training=false \
              +do_testing=true \
              ~model.train_ds \
              ~model.validation_ds \
              model.test_ds.ds_item="${data_dir}" \
              pretrained_model="${output_dir}/checkpoints/Punctuation_and_Capitalization.nemo" \
              +model.train_ds.use_cache=false \
              +model.validation_ds.use_cache=false \
              +model.test_ds.use_cache=false \
              trainer.devices=[0,1] \
              trainer.strategy=ddp \
              trainer.max_epochs=1 \
              exp_manager=null && \
            rm -rf "${work_dir}"'
          }
        }
      }
    }
    stage('Punctuation & Capitalization inference') {
      when {
        anyOf {
          branch 'main'
          changeRequest target: 'main'
        }
      }
      failFast true
      stages {
        stage('Restore punctuation and capitalization in long text') {
          steps {
            sh 'output_dir="$(mktemp -d -p "$(pwd)")" && \
            python examples/nlp/token_classification/punctuate_capitalize_infer.py \
              --input_manifest /home/TestData/nlp/token_classification_punctuation/iwslt_tst2019.manifest \
              --output_text "${output_dir}/iwslt_inference_result.txt" \
              --max_seq_length 92 \
              --step 8 \
              --margin 16 \
              --pretrained_name punctuation_en_bert \
              --batch_size 32 && \
            rm -rf "${output_dir}"'
          }
        }
      }
    }

    stage('L2: Parallel Pretraining BERT pretraining from Text/Preprocessed') {
      when {
        anyOf {
          branch 'main'
          changeRequest target: 'main'
        }
      }
      failFast true
      parallel {
        stage('L2: Pretraining BERT pretraining from Text') {
            steps {
              sh 'cd examples/nlp/language_modeling && \
              python bert_pretraining.py \
              --config-name=bert_pretraining_from_text_config.yaml \
              trainer.devices=[0] \
              trainer.accelerator="gpu" \
              trainer.precision=16 \
              +trainer.fast_dev_run=true \
              model.train_ds.data_file=/home/TestData/nlp/wikitext-2/train.txt  \
              model.train_ds.batch_size=32 \
              model.validation_ds.data_file=/home/TestData/nlp/wikitext-2/valid.txt  \
              model.validation_ds.batch_size=32 \
              model.language_model.config_file=/home/TestData/nlp/bert_configs/bert_3200.json \
              model.optim.lr=0.01 \
              model.optim.sched.warmup_ratio=0.1 \
              model.tokenizer.tokenizer_name=sentencepiece \
              model.tokenizer.tokenizer_model=/home/TestData/nlp/wikitext-2/tokenizer_bpe_v3193/tokenizer.model \
              model.mask_prob=0.15 \
              model.short_seq_prob=0.1 \
              exp_manager.exp_dir=PretrainingBERTFromText \
              '
              sh 'rm -f /home/TestData/nlp/wikitext-2/*.pkl'
              sh 'rm -rf examples/nlp/language_modeling/PretrainingBERTFromText'
              sh 'ls -lha examples/nlp/language_modeling'
            }
        }
        stage('L2: Pretraining BERT from Preprocessed') {
            steps {
              sh 'cd examples/nlp/language_modeling && \
              python bert_pretraining.py \
              --config-name=bert_pretraining_from_preprocessed_config.yaml \
              trainer.devices=[1] \
              trainer.accelerator="gpu" \
              trainer.precision=16 \
              +trainer.fast_dev_run=false \
              +trainer.max_epochs=1 \
              +trainer.limit_val_batches=0 \
              +trainer.limit_train_batches=1 \
              model.train_ds.data_file=/home/TestData/nlp/wiki_book_mini/training \
              model.train_ds.batch_size=8 \
              model.language_model.lm_checkpoint=/home/TestData/nlp/bert_ckpts/nemo1.0/bert_base_uncased_mlm_final_1074591_nemo1.0.pt \
              model.language_model.config_file=/home/TestData/nlp/bert_configs/uncased_L-12_H-768_A-12.json \
              model.optim.lr=0.875e-4 \
              model.optim.weight_decay=0.01 \
              model.optim.sched.warmup_ratio=0.01 \
              exp_manager.exp_dir=PretrainingBERTFromPreprocessed \
              exp_manager.create_checkpoint_callback=False \
              '
              sh 'rm -rf examples/nlp/language_modeling/PretrainingBERTFromPreprocessed'
              sh 'ls -lha examples/nlp/language_modeling'
            }
        }
      }
    }

    stage('L2: Entity Linking') {
      when {
        anyOf {
          branch 'main'
          changeRequest target: 'main'
        }
      }
      failFast true
      parallel {
        stage ('Self Alignment Pretraining BERT') {
           steps {
             sh 'cd examples/nlp/entity_linking && \
             python self_alignment_pretraining.py \
             project_dir=. \
             trainer.val_check_interval=3 \
             model.raw_data=None \
             model.train_ds.data_file=/home/TestData/nlp/entity_linking/tiny_example_train_pairs.tsv \
             model.validation_ds.data_file=/home/TestData/nlp/entity_linking/tiny_example_validation_pairs.tsv \
             model.train_ds.batch_size=8 \
             model.validation_ds.batch_size=8 \
             exp_manager.exp_dir=null'
          }
        }
      }
    }

    // TODO: remove +model.optim.capturable=True when Pytorch fix: https://github.com/pytorch/pytorch/pull/81858
    // is in the release container
    stage('L2: NMT Attention is All You Need Training') {
      when {
        anyOf {
          branch 'main'
          changeRequest target: 'main'
        }
      }
      failFast true
      parallel {
        stage('L2: NMT Training Post-LN') {
            steps {
              sh 'python examples/nlp/machine_translation/enc_dec_nmt.py \
              --config-path=conf \
              --config-name=aayn_base \
              do_testing=false \
              model.train_ds.src_file_name=/home/TestData/nlp/nmt/toy_data/wmt14-de-en.src \
              model.train_ds.tgt_file_name=/home/TestData/nlp/nmt/toy_data/wmt14-de-en.ref \
              model.validation_ds.src_file_name=/home/TestData/nlp/nmt/toy_data/wmt14-de-en.src \
              model.validation_ds.tgt_file_name=/home/TestData/nlp/nmt/toy_data/wmt14-de-en.src \
              model.test_ds.src_file_name=/home/TestData/nlp/nmt/toy_data/wmt14-de-en.src \
              model.test_ds.tgt_file_name=/home/TestData/nlp/nmt/toy_data/wmt14-de-en.src \
              model.encoder_tokenizer.tokenizer_model=/home/TestData/nlp/nmt/toy_data/tt_tokenizer.BPE.4096.model \
              model.decoder_tokenizer.tokenizer_model=/home/TestData/nlp/nmt/toy_data/tt_tokenizer.BPE.4096.model \
              model.encoder.num_layers=1 \
              model.encoder.hidden_size=64 \
              model.encoder.inner_size=256 \
              model.decoder.num_layers=1 \
              model.decoder.hidden_size=64 \
              model.decoder.inner_size=256 \
              +model.optim.capturable=True \
              trainer.devices=[0] \
              trainer.accelerator="gpu" \
              +trainer.val_check_interval=2 \
              +trainer.limit_val_batches=1 \
              +trainer.max_steps=2 \
              trainer.precision=16 \
              +exp_manager.explicit_log_dir=examples/nlp/machine_translation/nmt_results \
              +exp_manager.create_checkpoint_callback=true \
              '
              sh 'python examples/nlp/machine_translation/enc_dec_nmt.py \
              --config-path=conf \
              --config-name=aayn_base \
              do_testing=true \
              model.train_ds.src_file_name=/home/TestData/nlp/nmt/toy_data/wmt14-de-en.src \
              model.train_ds.tgt_file_name=/home/TestData/nlp/nmt/toy_data/wmt14-de-en.ref \
              model.validation_ds.src_file_name=/home/TestData/nlp/nmt/toy_data/wmt14-de-en.src \
              model.validation_ds.tgt_file_name=/home/TestData/nlp/nmt/toy_data/wmt14-de-en.src \
              model.test_ds.src_file_name=/home/TestData/nlp/nmt/toy_data/wmt14-de-en.src \
              model.test_ds.tgt_file_name=/home/TestData/nlp/nmt/toy_data/wmt14-de-en.src \
              model.encoder_tokenizer.tokenizer_model=/home/TestData/nlp/nmt/toy_data/tt_tokenizer.BPE.4096.model \
              model.decoder_tokenizer.tokenizer_model=/home/TestData/nlp/nmt/toy_data/tt_tokenizer.BPE.4096.model \
              model.encoder.num_layers=1 \
              model.encoder.hidden_size=64 \
              model.encoder.inner_size=256 \
              model.decoder.num_layers=1 \
              model.decoder.hidden_size=64 \
              model.decoder.inner_size=256 \
              +model.optim.capturable=True \
              trainer.devices=[0] \
              trainer.accelerator="gpu" \
              +trainer.val_check_interval=10 \
              +trainer.limit_val_batches=1 \
              +trainer.limit_test_batches=1 \
              +trainer.max_steps=10 \
              +exp_manager.explicit_log_dir=examples/nlp/machine_translation/nmt_results \
              +exp_manager.create_checkpoint_callback=true \
              +exp_manager.resume_if_exists=True \
              '
              sh 'rm -rf examples/nlp/machine_translation/nmt_results'
            }
        }

        stage('L2: NMT Training Pre-LN') {
            steps {
              sh 'cd examples/nlp/machine_translation && \
              python enc_dec_nmt.py \
              --config-path=conf \
              --config-name=aayn_base \
              do_testing=true \
              model.train_ds.src_file_name=/home/TestData/nlp/nmt/toy_data/wmt14-de-en.src \
              model.train_ds.tgt_file_name=/home/TestData/nlp/nmt/toy_data/wmt14-de-en.ref \
              model.validation_ds.src_file_name=/home/TestData/nlp/nmt/toy_data/wmt14-de-en.src \
              model.validation_ds.tgt_file_name=/home/TestData/nlp/nmt/toy_data/wmt14-de-en.src \
              model.test_ds.src_file_name=/home/TestData/nlp/nmt/toy_data/wmt14-de-en.src \
              model.test_ds.tgt_file_name=/home/TestData/nlp/nmt/toy_data/wmt14-de-en.src \
              model.encoder_tokenizer.tokenizer_model=/home/TestData/nlp/nmt/toy_data/tt_tokenizer.BPE.4096.model \
              model.decoder_tokenizer.tokenizer_model=/home/TestData/nlp/nmt/toy_data/tt_tokenizer.BPE.4096.model \
              model.encoder.pre_ln=true \
              model.decoder.pre_ln=true \
              trainer.devices=[1] \
              trainer.accelerator="gpu" \
              +trainer.fast_dev_run=true \
              +trainer.limit_test_batches=2 \
              exp_manager=null \
              '
            }
        }
        stage('L2: NMT Multi-Validation') {
            steps {
              sh 'cd examples/nlp/machine_translation && \
              python enc_dec_nmt.py \
              --config-path=conf \
              --config-name=aayn_base \
              do_testing=true \
              model.train_ds.src_file_name=/home/TestData/nlp/nmt/toy_data/wmt14-en-de.src \
              model.train_ds.tgt_file_name=/home/TestData/nlp/nmt/toy_data/wmt14-en-de.ref \
              model.validation_ds.src_file_name=[/home/TestData/nlp/nmt/toy_data/wmt13-en-de.src,/home/TestData/nlp/nmt/toy_data/wmt14-en-de.src] \
              model.validation_ds.tgt_file_name=[/home/TestData/nlp/nmt/toy_data/wmt13-en-de.ref,/home/TestData/nlp/nmt/toy_data/wmt14-en-de.ref] \
              model.test_ds.src_file_name=[/home/TestData/nlp/nmt/toy_data/wmt13-en-de.src,/home/TestData/nlp/nmt/toy_data/wmt14-en-de.src] \
              model.test_ds.tgt_file_name=[/home/TestData/nlp/nmt/toy_data/wmt13-en-de.ref,/home/TestData/nlp/nmt/toy_data/wmt14-en-de.ref] \
              model.encoder_tokenizer.tokenizer_model=/home/TestData/nlp/nmt/toy_data/tt_tokenizer.BPE.4096.model \
              model.decoder_tokenizer.tokenizer_model=/home/TestData/nlp/nmt/toy_data/tt_tokenizer.BPE.4096.model \
              trainer.devices=[0] \
              trainer.accelerator="gpu" \
              +trainer.fast_dev_run=true \
              +trainer.limit_test_batches=2 \
              exp_manager=null \
              '
            }
        }
      }
    }

    stage('L2: NMT Attention is All You Need Inference') {
      when {
        anyOf {
          branch 'main'
          changeRequest target: 'main'
        }
      }
      failFast true
      parallel {
        stage('L2: NMT Inference - PostLN') {
            steps {
              sh 'cd examples/nlp/machine_translation && \
              python nmt_transformer_infer.py \
              --model=/home/TestData/nlp/nmt/toy_data/TransformerLargeDe-En.nemo \
              --srctext=/home/TestData/nlp/nmt/toy_data/wmt14-de-en.test.src \
              --tgtout=/home/TestData/nlp/nmt/toy_data/out.txt \
              --target_lang en \
              --source_lang de \
              '
            }
        }
        stage('L2: NMT Inference - Pre-LN') {
            steps {
              sh 'cd examples/nlp/machine_translation && \
              python nmt_transformer_infer.py \
              --model=/home/TestData/nlp/nmt/toy_data/en_de_24x6_preln.nemo \
              --srctext=/home/TestData/nlp/nmt/toy_data/wmt14-en-de.test.src \
              --tgtout=/home/TestData/nlp/nmt/toy_data/out.txt \
              --target_lang de \
              --source_lang en \
              '
            }
        }
      }
    }

    stage('L2: NMT Attention is All You Need Finetuning') {
      when {
        anyOf {
          branch 'main'
          changeRequest target: 'main'
        }
      }
      failFast true
      steps {
        sh "cd examples/nlp/machine_translation && \
        python enc_dec_nmt_finetune.py \
        model_path=/home/TestData/nlp/nmt/toy_data/en_de_24x6_preln.nemo \
        trainer.devices=[0] \
        ~trainer.max_epochs \
        model.train_ds.src_file_name=/home/TestData/nlp/nmt/toy_data/wmt14-de-en.src \
        model.train_ds.tgt_file_name=/home/TestData/nlp/nmt/toy_data/wmt14-de-en.ref \
        model.validation_ds.src_file_name=/home/TestData/nlp/nmt/toy_data/wmt14-de-en.src \
        model.validation_ds.tgt_file_name=/home/TestData/nlp/nmt/toy_data/wmt14-de-en.src \
        model.test_ds.src_file_name=/home/TestData/nlp/nmt/toy_data/wmt14-de-en.src \
        model.test_ds.tgt_file_name=/home/TestData/nlp/nmt/toy_data/wmt14-de-en.src \
        +trainer.val_check_interval=10 \
        +trainer.limit_val_batches=1 \
        +trainer.limit_test_batches=1 \
        +trainer.max_steps=10 \
        +exp_manager.exp_dir=examples/nlp/machine_translation/nmt_finetune \
        +exp_manager.create_checkpoint_callback=True \
        +exp_manager.checkpoint_callback_params.monitor=val_sacreBLEU \
        +exp_manager.checkpoint_callback_params.mode=max \
        +exp_manager.checkpoint_callback_params.save_best_model=true \
        "
        sh "rm -rf examples/nlp/machine_translation/nmt_finetune"
      }
    }


    stage('L2: NMT Tarred Dataset Creation') {
      when {
        anyOf {
          branch 'main'
          changeRequest target: 'main'
        }
      }
      failFast true
      parallel {
        stage('L2: NMT Auto Tarred Dataset Creation') {
            steps {
              sh 'cd examples/nlp/machine_translation && \
              python enc_dec_nmt.py \
              --config-path=conf \
              --config-name=aayn_base \
              do_training=false \
              model.preproc_out_dir=$PWD/preproc_out_dir \
              model.train_ds.use_tarred_dataset=true \
              model.train_ds.n_preproc_jobs=2 \
              model.train_ds.lines_per_dataset_fragment=500 \
              model.train_ds.num_batches_per_tarfile=10 \
              model.train_ds.src_file_name=/home/TestData/nlp/nmt/toy_data/wmt14-de-en.src \
              model.train_ds.tgt_file_name=/home/TestData/nlp/nmt/toy_data/wmt14-de-en.ref \
              model.validation_ds.src_file_name=/home/TestData/nlp/nmt/toy_data/wmt14-de-en.src \
              model.validation_ds.tgt_file_name=/home/TestData/nlp/nmt/toy_data/wmt14-de-en.src \
              model.encoder_tokenizer.vocab_size=2000 \
              model.decoder_tokenizer.vocab_size=2000 \
              ~model.test_ds \
              trainer.devices=[0] \
              trainer.accelerator="gpu" \
              +trainer.fast_dev_run=true \
              exp_manager=null \
              '
            }
        }

        stage('L2: NMT Script Tarred Dataset Creation') {
            steps {
              sh 'cd examples/nlp/machine_translation && \
              python create_tarred_parallel_dataset.py \
              --src_fname /home/TestData/nlp/nmt/toy_data/wmt14-de-en.src \
              --tgt_fname /home/TestData/nlp/nmt/toy_data/wmt14-de-en.ref \
              --out_dir $PWD/out_dir \
              --encoder_tokenizer_vocab_size=2000 \
              --decoder_tokenizer_vocab_size=2000 \
              --tokens_in_batch=1000 \
              --lines_per_dataset_fragment=500 \
              --num_batches_per_tarfile=10 \
              --n_preproc_jobs=2 \
              '
            }
        }
      }
    }
    stage('L2: Megatron NMT Training TP=2') {
      when {
        anyOf {
          branch 'main'
          changeRequest target: 'main'
        }
      }
      failFast true
      steps {
        sh "python examples/nlp/machine_translation/megatron_nmt_training.py \
        trainer.devices=2 \
        trainer.accelerator=gpu \
        trainer.log_every_n_steps=1 \
        trainer.val_check_interval=10 \
        +trainer.limit_val_batches=2 \
        trainer.accumulate_grad_batches=1 \
        trainer.max_steps=10 \
        trainer.precision=16 \
        trainer.gradient_clip_val=1.0 \
        exp_manager.exp_dir=examples/nlp/machine_translation/megatron_nmt_results \
        model.tensor_model_parallel_size=2 \
        model.seq_length=128 \
        model.encoder.num_layers=4 \
        model.encoder.hidden_size=64 \
        model.encoder.num_attention_heads=8 \
        model.encoder.activation='swiglu' \
        model.encoder.masked_softmax_fusion=False \
        model.encoder.bias_activation_fusion=False \
        model.encoder.activations_checkpoint_method='block' \
        model.encoder.activations_checkpoint_num_layers=1 \
        model.decoder.num_layers=2 \
        model.decoder.hidden_size=64 \
        model.decoder.num_attention_heads=8 \
        model.decoder.activation='swiglu' \
        model.decoder.masked_softmax_fusion=False \
        model.decoder.bias_activation_fusion=False \
        model.decoder.activations_checkpoint_method='block' \
        model.decoder.activations_checkpoint_num_layers=1 \
        model.micro_batch_size=2 \
        model.global_batch_size=4 \
        model.train_ds.src_file_name=/home/TestData/nlp/nmt/toy_data/wmt14-de-en.src \
        model.train_ds.tgt_file_name=/home/TestData/nlp/nmt/toy_data/wmt14-de-en.ref \
        model.validation_ds.src_file_name=/home/TestData/nlp/nmt/toy_data/wmt14-de-en.src \
        model.validation_ds.tgt_file_name=/home/TestData/nlp/nmt/toy_data/wmt14-de-en.ref \
        model.train_ds.num_workers=1 \
        model.validation_ds.num_workers=1 \
        ~model.test_ds \
        model.train_ds.dataset_type=text_memmap \
        model.encoder_tokenizer.library=sentencepiece \
        model.encoder_tokenizer.model=/home/TestData/nlp/nmt/toy_data/spm_64k_all_langs_plus_en.model \
        model.decoder_tokenizer.library=sentencepiece \
        model.decoder_tokenizer.model=/home/TestData/nlp/nmt/toy_data/spm_64k_all_langs_plus_en.model"
        // Change val_check_interval to 1 for resume as the len(dataloder) is 1 due to max_steps being the same as that of training and Lightning 2.0 raises an error
        // if val_check_interval > len(dataloder: https://github.com/Lightning-AI/lightning/blob/2.0.6/src/lightning/pytorch/loops/fit_loop.py#L259 at the beginning of fit_loop.run()
        sh "python examples/nlp/machine_translation/megatron_nmt_training.py \
        trainer.devices=2 \
        trainer.accelerator=gpu \
        trainer.log_every_n_steps=1 \
        trainer.val_check_interval=1 \
        +trainer.limit_val_batches=2 \
        trainer.accumulate_grad_batches=1 \
        trainer.max_steps=10 \
        trainer.precision=16 \
        trainer.gradient_clip_val=1.0 \
        exp_manager.exp_dir=examples/nlp/machine_translation/megatron_nmt_results \
        model.tensor_model_parallel_size=2 \
        model.seq_length=128 \
        model.encoder.num_layers=4 \
        model.encoder.hidden_size=64 \
        model.encoder.num_attention_heads=8 \
        model.encoder.activation='swiglu' \
        model.encoder.masked_softmax_fusion=False \
        model.encoder.bias_activation_fusion=False \
        model.encoder.activations_checkpoint_method='block' \
        model.encoder.activations_checkpoint_num_layers=1 \
        model.decoder.num_layers=2 \
        model.decoder.hidden_size=64 \
        model.decoder.num_attention_heads=8 \
        model.decoder.activation='swiglu' \
        model.decoder.masked_softmax_fusion=False \
        model.decoder.bias_activation_fusion=False \
        model.decoder.activations_checkpoint_method='block' \
        model.decoder.activations_checkpoint_num_layers=1 \
        model.micro_batch_size=2 \
        model.global_batch_size=4 \
        model.train_ds.src_file_name=/home/TestData/nlp/nmt/toy_data/wmt14-de-en.src \
        model.train_ds.tgt_file_name=/home/TestData/nlp/nmt/toy_data/wmt14-de-en.ref \
        model.validation_ds.src_file_name=/home/TestData/nlp/nmt/toy_data/wmt14-de-en.src \
        model.validation_ds.tgt_file_name=/home/TestData/nlp/nmt/toy_data/wmt14-de-en.ref \
        model.train_ds.num_workers=1 \
        model.validation_ds.num_workers=1 \
        ~model.test_ds \
        model.train_ds.dataset_type=text_memmap \
        model.encoder_tokenizer.library=sentencepiece \
        model.encoder_tokenizer.model=/home/TestData/nlp/nmt/toy_data/spm_64k_all_langs_plus_en.model \
        model.decoder_tokenizer.library=sentencepiece \
        model.decoder_tokenizer.model=/home/TestData/nlp/nmt/toy_data/spm_64k_all_langs_plus_en.model"
        sh "rm -rf examples/nlp/machine_translation/megatron_nmt_results"
      }
    }
    stage('L2: Megatron BART Perceiver MIM Training TP=2') {
      // Testing Megatron hidden transformations
      when {
        anyOf {
          branch 'main'
          changeRequest target: 'main'
        }
      }
      failFast true
      steps {
        sh "python examples/nlp/language_modeling/megatron_bart_pretraining.py \
        trainer.devices=2 \
        trainer.accelerator=gpu \
        trainer.log_every_n_steps=1 \
        trainer.val_check_interval=10 \
        trainer.limit_val_batches=2 \
        trainer.accumulate_grad_batches=1 \
        trainer.max_steps=10 \
        trainer.precision=16 \
        trainer.gradient_clip_val=1.0 \
        exp_manager.exp_dir=examples/nlp/language_modeling/megatron_mim_results \
        model.tensor_model_parallel_size=2 \
        model.seq_length=128 \
        model.encoder.num_layers=4 \
        model.encoder.hidden_size=64 \
        model.encoder.arch=perceiver \
        model.encoder.num_attention_heads=8 \
        model.encoder.activation='swiglu' \
        model.encoder.masked_softmax_fusion=False \
        model.encoder.bias_activation_fusion=False \
        model.encoder.activations_checkpoint_method='block' \
        model.encoder.activations_checkpoint_num_layers=1 \
        model.decoder.num_layers=2 \
        model.decoder.hidden_size=64 \
        model.decoder.num_attention_heads=8 \
        model.decoder.activation='swiglu' \
        model.decoder.masked_softmax_fusion=False \
        model.decoder.bias_activation_fusion=False \
        model.decoder.activations_checkpoint_method='block' \
        model.decoder.activations_checkpoint_num_layers=1 \
        model.micro_batch_size=2 \
        model.global_batch_size=4 \
        model.data.data_impl=text_mmap \
        model.data.data_prefix=[1.0,/home/TestData/nlp/nmt/toy_data/wmt14-de-en.src] \
        model.data.splits_string=\'\"800,100,100\"\' \
        model.data.whole_word_masking=False \
        model.tokenizer.library=sentencepiece \
        model.tokenizer.model=/home/TestData/nlp/nmt/toy_data/spm_64k_all_langs_plus_en.model \
        ++model.hiddens.enc_output_name=z \
        ++model.hiddens.transform.q_z_given_x.cls_name=cond_gaussian \
        ++model.hiddens.transform.q_z_given_x.hidden_size=64 \
        ++model.hiddens.loss.mim.cls_name=a_mim \
        ++model.hiddens.loss.mim.loss_weight=0.5"
        // Change val_check_interval to 1 for resume as the len(dataloder) is 1 due to max_steps being the same as that of training and Lightning 2.0 raises an error
        // if val_check_interval > len(dataloder: https://github.com/Lightning-AI/lightning/blob/2.0.6/src/lightning/pytorch/loops/fit_loop.py#L259 at the beginning of fit_loop.run()
        sh "python examples/nlp/language_modeling/megatron_bart_pretraining.py \
        trainer.devices=2 \
        trainer.accelerator=gpu \
        trainer.log_every_n_steps=1 \
        trainer.val_check_interval=1 \
        trainer.limit_val_batches=2 \
        trainer.accumulate_grad_batches=1 \
        trainer.max_steps=10 \
        trainer.precision=16 \
        trainer.gradient_clip_val=1.0 \
        exp_manager.exp_dir=examples/nlp/language_modeling/megatron_mim_results \
        model.tensor_model_parallel_size=2 \
        model.seq_length=128 \
        model.encoder.num_layers=4 \
        model.encoder.hidden_size=64 \
        model.encoder.arch=perceiver \
        model.encoder.num_attention_heads=8 \
        model.encoder.activation='swiglu' \
        model.encoder.masked_softmax_fusion=False \
        model.encoder.bias_activation_fusion=False \
        model.encoder.activations_checkpoint_method='block' \
        model.encoder.activations_checkpoint_num_layers=1 \
        model.decoder.num_layers=2 \
        model.decoder.hidden_size=64 \
        model.decoder.num_attention_heads=8 \
        model.decoder.activation='swiglu' \
        model.decoder.masked_softmax_fusion=False \
        model.decoder.bias_activation_fusion=False \
        model.decoder.activations_checkpoint_method='block' \
        model.decoder.activations_checkpoint_num_layers=1 \
        model.micro_batch_size=2 \
        model.global_batch_size=4 \
        model.data.data_impl=text_mmap \
        model.data.data_prefix=[1.0,/home/TestData/nlp/nmt/toy_data/wmt14-de-en.src] \
        model.data.splits_string=\'\"800,100,100\"\' \
        model.data.whole_word_masking=False \
        model.tokenizer.library=sentencepiece \
        model.tokenizer.model=/home/TestData/nlp/nmt/toy_data/spm_64k_all_langs_plus_en.model \
        ++model.hiddens.enc_output_name=z \
        ++model.hiddens.transform.q_z_given_x.cls_name=cond_gaussian \
        ++model.hiddens.transform.q_z_given_x.hidden_size=64 \
        ++model.hiddens.loss.mim.cls_name=a_mim \
        ++model.hiddens.loss.mim.loss_weight=0.5"
        sh "rm -rf examples/nlp/language_modeling/megatron_mim_results"
      }
    }
    // stage('L2: NMT Bottleneck Fallback') {
    //   when {
    //     anyOf {
    //       branch 'main'
    //       changeRequest target: 'main'
    //     }
    //   }
    //   failFast true
    //   parallel {
    //     stage('L2: seq2seq (no bottleneck)') {
    //         steps {
    //           sh 'cd examples/nlp/machine_translation && \
    //           enc_dec_nmt-bottleneck.py \
    //           --config-path=conf \
    //           --config-name=aayn_bottleneck \
    //           do_testing=true \
    //           model.model_type=nll \
    //           model.encoder.arch=seq2seq \
    //           model.encoder.hidden_steps=1 \
    //           model.encoder.hidden_blocks=1 \
    //           model.encoder.hidden_init_method=params \
    //           model.encoder.hidden_size=64 \
    //           model.encoder.inner_size=128 \
    //           model.encoder.num_attention_heads=2 \
    //           model.encoder.num_layers=2 \
    //           model.decoder.hidden_size=64 \
    //           model.decoder.inner_size=128 \
    //           model.decoder.num_attention_heads=2 \
    //           model.decoder.num_layers=2 \
    //           model.train_ds.src_file_name=/home/TestData/nlp/nmt/toy_data/wmt14-en-de.src \
    //           model.train_ds.tgt_file_name=/home/TestData/nlp/nmt/toy_data/wmt14-en-de.ref \
    //           model.validation_ds.src_file_name=[/home/TestData/nlp/nmt/toy_data/wmt13-en-de.src,/home/TestData/nlp/nmt/toy_data/wmt14-en-de.src] \
    //           model.validation_ds.tgt_file_name=[/home/TestData/nlp/nmt/toy_data/wmt13-en-de.ref,/home/TestData/nlp/nmt/toy_data/wmt14-en-de.ref] \
    //           model.test_ds.src_file_name=/home/TestData/nlp/nmt/toy_data/wmt13-en-de.src \
    //           model.test_ds.tgt_file_name=/home/TestData/nlp/nmt/toy_data/wmt13-en-de.ref \
    //           model.encoder_tokenizer.tokenizer_model=/home/TestData/nlp/nmt/toy_data/tt_tokenizer.BPE.4096.model \
    //           model.decoder_tokenizer.tokenizer_model=/home/TestData/nlp/nmt/toy_data/tt_tokenizer.BPE.4096.model \
    //           trainer.devices=[1] \
    //           trainer.accelerator="gpu" \
    //           +trainer.fast_dev_run=true \
    //           +trainer.limit_test_batches=2 \
    //           exp_manager=null \
    //           '
    //         }
    //     }
    //   }
    // }
    // stage('L2: NMT Bottleneck Architecture') {
    //   when {
    //     anyOf {
    //       branch 'main'
    //       changeRequest target: 'main'
    //     }
    //   }
    //   failFast true
    //   parallel {
    //     stage('Bridge Encoder (identity)') {
    //         steps {
    //           sh 'cd examples/nlp/machine_translation && \
    //           enc_dec_nmt-bottleneck.py \
    //           --config-path=conf \
    //           --config-name=aayn_bottleneck \
    //           do_testing=true \
    //           model.model_type=nll \
    //           model.encoder.arch=bridge \
    //           model.encoder.hidden_steps=1 \
    //           model.encoder.hidden_blocks=1 \
    //           model.encoder.hidden_init_method=identity \
    //           model.encoder.hidden_size=64 \
    //           model.encoder.inner_size=128 \
    //           model.encoder.num_attention_heads=2 \
    //           model.encoder.num_layers=2 \
    //           model.decoder.hidden_size=64 \
    //           model.decoder.inner_size=128 \
    //           model.decoder.num_attention_heads=2 \
    //           model.decoder.num_layers=2 \
    //           model.train_ds.src_file_name=/home/TestData/nlp/nmt/toy_data/wmt14-de-en.src \
    //           model.train_ds.tgt_file_name=/home/TestData/nlp/nmt/toy_data/wmt14-de-en.ref \
    //           model.validation_ds.src_file_name=/home/TestData/nlp/nmt/toy_data/wmt14-de-en.src \
    //           model.validation_ds.tgt_file_name=/home/TestData/nlp/nmt/toy_data/wmt14-de-en.src \
    //           model.test_ds.src_file_name=/home/TestData/nlp/nmt/toy_data/wmt14-de-en.src \
    //           model.test_ds.tgt_file_name=/home/TestData/nlp/nmt/toy_data/wmt14-de-en.src \
    //           model.encoder_tokenizer.tokenizer_model=/home/TestData/nlp/nmt/toy_data/tt_tokenizer.BPE.4096.model \
    //           model.decoder_tokenizer.tokenizer_model=/home/TestData/nlp/nmt/toy_data/tt_tokenizer.BPE.4096.model \
    //		 trainer.devices=[0] \
    // 		 trainer.accelerator="gpu" \
    //           +trainer.fast_dev_run=true \
    //           +trainer.limit_test_batches=2 \
    //           exp_manager=null \
    //           '
    //         }
    //     }
    //     stage('Perceiver Encoder (params)') {
    //         steps {
    //           sh 'cd examples/nlp/machine_translation && \
    //           enc_dec_nmt-bottleneck.py \
    //           --config-path=conf \
    //           --config-name=aayn_bottleneck \
    //           do_testing=true \
    //           model.model_type=nll \
    //           model.encoder.arch=perceiver \
    //           model.encoder.hidden_steps=1 \
    //           model.encoder.hidden_blocks=1 \
    //           model.encoder.hidden_init_method=params \
    //           model.encoder.hidden_size=64 \
    //           model.encoder.inner_size=128 \
    //           model.encoder.num_attention_heads=2 \
    //           model.encoder.num_layers=2 \
    //           model.decoder.hidden_size=64 \
    //           model.decoder.inner_size=128 \
    //           model.decoder.num_attention_heads=2 \
    //           model.decoder.num_layers=2 \
    //           model.train_ds.src_file_name=/home/TestData/nlp/nmt/toy_data/wmt14-de-en.src \
    //           model.train_ds.tgt_file_name=/home/TestData/nlp/nmt/toy_data/wmt14-de-en.ref \
    //           model.validation_ds.src_file_name=/home/TestData/nlp/nmt/toy_data/wmt14-de-en.src \
    //           model.validation_ds.tgt_file_name=/home/TestData/nlp/nmt/toy_data/wmt14-de-en.src \
    //           model.test_ds.src_file_name=/home/TestData/nlp/nmt/toy_data/wmt14-de-en.src \
    //           model.test_ds.tgt_file_name=/home/TestData/nlp/nmt/toy_data/wmt14-de-en.src \
    //           model.encoder_tokenizer.tokenizer_model=/home/TestData/nlp/nmt/toy_data/tt_tokenizer.BPE.4096.model \
    //           model.decoder_tokenizer.tokenizer_model=/home/TestData/nlp/nmt/toy_data/tt_tokenizer.BPE.4096.model \
    //           trainer.devices=[1] \
    //           trainer.accelerator="gpu" \
    //           +trainer.fast_dev_run=true \
    //           +trainer.limit_test_batches=2 \
    //           exp_manager=null \
    //           '
    //         }
    //     }
    //   }
    // }
    // stage('L2: NMT Bottleneck LVM') {
    //   when {
    //     anyOf {
    //       branch 'main'
    //       changeRequest target: 'main'
    //     }
    //   }
    //   failFast true
    //   parallel {
    //     stage('VAE') {
    //         steps {
    //           sh 'cd examples/nlp/machine_translation && \
    //           enc_dec_nmt-bottleneck.py \
    //           --config-path=conf \
    //           --config-name=aayn_bottleneck \
    //           do_testing=true \
    //           model.model_type=vae \
    //           model.encoder.arch=perceiver \
    //           model.encoder.hidden_steps=1 \
    //           model.encoder.hidden_blocks=1 \
    //           model.encoder.hidden_init_method=params \
    //           model.encoder.hidden_size=64 \
    //           model.encoder.inner_size=128 \
    //           model.encoder.num_attention_heads=2 \
    //           model.encoder.num_layers=2 \
    //           model.decoder.hidden_size=64 \
    //           model.decoder.inner_size=128 \
    //           model.decoder.num_attention_heads=2 \
    //           model.decoder.num_layers=2 \
    //           model.train_ds.src_file_name=/home/TestData/nlp/nmt/toy_data/wmt14-de-en.src \
    //           model.train_ds.tgt_file_name=/home/TestData/nlp/nmt/toy_data/wmt14-de-en.ref \
    //           model.validation_ds.src_file_name=/home/TestData/nlp/nmt/toy_data/wmt14-de-en.src \
    //           model.validation_ds.tgt_file_name=/home/TestData/nlp/nmt/toy_data/wmt14-de-en.src \
    //           model.test_ds.src_file_name=/home/TestData/nlp/nmt/toy_data/wmt14-de-en.src \
    //           model.test_ds.tgt_file_name=/home/TestData/nlp/nmt/toy_data/wmt14-de-en.src \
    //           model.encoder_tokenizer.tokenizer_model=/home/TestData/nlp/nmt/toy_data/tt_tokenizer.BPE.4096.model \
    //           model.decoder_tokenizer.tokenizer_model=/home/TestData/nlp/nmt/toy_data/tt_tokenizer.BPE.4096.model \
    //           trainer.devices=[0] \
    //           trainer.accelerator="gpu" \
    //           +trainer.fast_dev_run=true \
    //           +trainer.limit_test_batches=2 \
    //           exp_manager=null \
    //           '
    //         }
    //     }
    //     stage('MIM') {
    //         steps {
    //           sh 'cd examples/nlp/machine_translation && \
    //           enc_dec_nmt-bottleneck.py \
    //           --config-path=conf \
    //           --config-name=aayn_bottleneck \
    //           do_testing=true \
    //           model.model_type=mim \
    //           model.encoder.arch=perceiver \
    //           model.encoder.hidden_steps=1 \
    //           model.encoder.hidden_blocks=1 \
    //           model.encoder.hidden_init_method=params \
    //           model.encoder.hidden_size=64 \
    //           model.encoder.inner_size=128 \
    //           model.encoder.num_attention_heads=2 \
    //           model.encoder.num_layers=2 \
    //           model.decoder.hidden_size=64 \
    //           model.decoder.inner_size=128 \
    //           model.decoder.num_attention_heads=2 \
    //           model.decoder.num_layers=2 \
    //           model.train_ds.src_file_name=/home/TestData/nlp/nmt/toy_data/wmt14-de-en.src \
    //           model.train_ds.tgt_file_name=/home/TestData/nlp/nmt/toy_data/wmt14-de-en.ref \
    //           model.validation_ds.src_file_name=/home/TestData/nlp/nmt/toy_data/wmt14-de-en.src \
    //           model.validation_ds.tgt_file_name=/home/TestData/nlp/nmt/toy_data/wmt14-de-en.src \
    //           model.test_ds.src_file_name=/home/TestData/nlp/nmt/toy_data/wmt14-de-en.src \
    //           model.test_ds.tgt_file_name=/home/TestData/nlp/nmt/toy_data/wmt14-de-en.src \
    //           model.encoder_tokenizer.tokenizer_model=/home/TestData/nlp/nmt/toy_data/tt_tokenizer.BPE.4096.model \
    //           model.decoder_tokenizer.tokenizer_model=/home/TestData/nlp/nmt/toy_data/tt_tokenizer.BPE.4096.model \
    //           trainer.devices=[1] \
    //           trainer.accelerator="gpu" \
    //           +trainer.fast_dev_run=true \
    //           +trainer.limit_test_batches=2 \
    //           exp_manager=null \
    //           '
    //         }
    //     }
    //   }
    // }
    stage('L2: Megatron Bert Pretraining and Resume Training with Pipeline Paralleism') {
      when {
        anyOf {
          branch 'main'
          changeRequest target: 'main'
        }
      }
      failFast true
      steps {
        sh "python examples/nlp/language_modeling/megatron_bert_pretraining.py \
        trainer.devices=2 \
        trainer.accelerator=gpu \
        trainer.log_every_n_steps=1 \
        trainer.val_check_interval=10 \
        trainer.limit_val_batches=2 \
        trainer.accumulate_grad_batches=1 \
        trainer.max_steps=10 \
        trainer.precision=16 \
        trainer.gradient_clip_val=1.0 \
        exp_manager.exp_dir=examples/nlp/language_modeling/bert_pretrain_results \
        model.pipeline_model_parallel_size=2 \
        model.optim.name=fused_adam \
        model.optim.lr=2e-4 \
        model.optim.sched.warmup_steps=2 \
        model.optim.sched.constant_steps=2 \
        model.optim.sched.min_lr=8e-5 \
        model.max_position_embeddings=128 \
        model.encoder_seq_length=128 \
        model.data.seq_length=128 \
        model.tokenizer.vocab_file=/home/TestData/nlp/megatron_bert/data/bert/vocab.txt \
        model.num_layers=8 \
        model.hidden_size=256 \
        model.num_attention_heads=8 \
        model.activations_checkpoint_method='block' \
        model.activations_checkpoint_num_layers=1 \
        model.data.data_prefix=[.5,/home/TestData/nlp/megatron_bert/data/bert/simple_wiki_bert_preproc_text_sentence,.5,/home/TestData/nlp/megatron_bert/data/bert/simple_wiki_bert_preproc_text_sentence] \
        model.data.index_mapping_dir=examples/nlp/language_modeling/bert_index_mappings"
        sh "python examples/nlp/language_modeling/megatron_bert_pretraining.py \
        trainer.devices=2 \
        trainer.accelerator=gpu \
        trainer.log_every_n_steps=1 \
        trainer.val_check_interval=10 \
        trainer.limit_val_batches=2 \
        trainer.accumulate_grad_batches=1 \
        trainer.max_steps=20 \
        trainer.precision=16 \
        trainer.gradient_clip_val=1.0 \
        exp_manager.exp_dir=examples/nlp/language_modeling/bert_pretrain_results \
        exp_manager.resume_if_exists=True \
        model.pipeline_model_parallel_size=2 \
        model.optim.name=fused_adam \
        model.optim.lr=2e-4 \
        model.optim.sched.warmup_steps=2 \
        model.optim.sched.constant_steps=2 \
        model.optim.sched.min_lr=8e-5 \
        model.max_position_embeddings=128 \
        model.encoder_seq_length=128 \
        model.data.seq_length=128 \
        model.tokenizer.vocab_file=/home/TestData/nlp/megatron_bert/data/bert/vocab.txt \
        model.num_layers=8 \
        model.hidden_size=256 \
        model.num_attention_heads=8 \
        model.activations_checkpoint_method='block' \
        model.activations_checkpoint_num_layers=1 \
        model.data.data_prefix=[.5,/home/TestData/nlp/megatron_bert/data/bert/simple_wiki_bert_preproc_text_sentence,.5,/home/TestData/nlp/megatron_bert/data/bert/simple_wiki_bert_preproc_text_sentence] \
        model.data.index_mapping_dir=examples/nlp/language_modeling/bert_index_mappings"
        sh "rm -rf examples/nlp/language_modeling/bert_pretrain_results"
        sh "rm -rf examples/nlp/language_modeling/bert_index_mappings"
      }
    }
    stage('L2: Megatron Bert Pretraining and Resume Training') {
      when {
        anyOf {
          branch 'main'
          changeRequest target: 'main'
        }
      }
      failFast true
      steps {
        sh "python examples/nlp/language_modeling/megatron_bert_pretraining.py \
        trainer.devices=2 \
        trainer.accelerator=gpu \
        trainer.log_every_n_steps=1 \
        trainer.val_check_interval=10 \
        trainer.limit_val_batches=2 \
        trainer.accumulate_grad_batches=1 \
        trainer.max_steps=10 \
        trainer.precision=16 \
        trainer.gradient_clip_val=1.0 \
        exp_manager.exp_dir=examples/nlp/language_modeling/bert_pretrain_results \
        model.tensor_model_parallel_size=2 \
        model.optim.name=fused_adam \
        model.optim.lr=2e-4 \
        model.sequence_parallel=True \
        model.optim.sched.warmup_steps=2 \
        model.optim.sched.constant_steps=2 \
        model.optim.sched.min_lr=8e-5 \
        model.max_position_embeddings=128 \
        model.encoder_seq_length=128 \
        model.data.seq_length=128 \
        model.tokenizer.vocab_file=/home/TestData/nlp/megatron_bert/data/bert/vocab.txt \
        model.num_layers=8 \
        model.hidden_size=256 \
        model.num_attention_heads=8 \
        model.activations_checkpoint_method='block' \
        model.activations_checkpoint_num_layers=1 \
        model.data.data_prefix=[.5,/home/TestData/nlp/megatron_bert/data/bert/simple_wiki_bert_preproc_text_sentence,.5,/home/TestData/nlp/megatron_bert/data/bert/simple_wiki_bert_preproc_text_sentence] \
        model.data.index_mapping_dir=examples/nlp/language_modeling/bert_index_mappings"
        sh "python examples/nlp/language_modeling/megatron_bert_pretraining.py \
        trainer.devices=2 \
        trainer.accelerator=gpu \
        trainer.log_every_n_steps=1 \
        trainer.val_check_interval=10 \
        trainer.limit_val_batches=2 \
        trainer.accumulate_grad_batches=1 \
        trainer.max_steps=20 \
        trainer.precision=16 \
        trainer.gradient_clip_val=1.0 \
        exp_manager.exp_dir=examples/nlp/language_modeling/bert_pretrain_results \
        exp_manager.resume_if_exists=True \
        model.tensor_model_parallel_size=2 \
        model.optim.name=fused_adam \
        model.optim.lr=2e-4 \
        model.optim.sched.warmup_steps=2 \
        model.optim.sched.constant_steps=2 \
        model.optim.sched.min_lr=8e-5 \
        model.max_position_embeddings=128 \
        model.encoder_seq_length=128 \
        model.data.seq_length=128 \
        model.tokenizer.vocab_file=/home/TestData/nlp/megatron_bert/data/bert/vocab.txt \
        model.num_layers=8 \
        model.hidden_size=256 \
        model.num_attention_heads=8 \
        model.activations_checkpoint_method='block' \
        model.activations_checkpoint_num_layers=1 \
        model.data.data_prefix=[.5,/home/TestData/nlp/megatron_bert/data/bert/simple_wiki_bert_preproc_text_sentence,.5,/home/TestData/nlp/megatron_bert/data/bert/simple_wiki_bert_preproc_text_sentence] \
        model.data.index_mapping_dir=examples/nlp/language_modeling/bert_index_mappings"
        sh "rm -rf examples/nlp/language_modeling/bert_pretrain_results"
        sh "rm -rf examples/nlp/language_modeling/bert_index_mappings"
      }
    }
    stage('L2: Megatron RETRO Pretraining and Resume Training') {
      when {
        anyOf {
          branch 'main'
          changeRequest target: 'main'
        }
      }
      failFast true
      steps {
        sh "python examples/nlp/language_modeling/megatron_retro_pretraining.py \
        trainer.devices=2 \
        trainer.num_nodes=1 \
        trainer.accelerator=gpu \
        trainer.accumulate_grad_batches=1 \
        trainer.limit_val_batches=2 \
        exp_manager.resume_if_exists=True \
        trainer.max_steps=10 \
        trainer.precision=16 \
        trainer.gradient_clip_val=1.0 \
        trainer.val_check_interval=10 \
        exp_manager.exp_dir=examples/nlp/language_modeling/retro_results \
        model.data.data_prefix='' \
        model.data.knn_index='' \
        model.data.retrieval_prefix='' \
        model.tensor_model_parallel_size=2 \
        model.micro_batch_size=4 \
        model.optim.name=fused_adam \
        model.optim.lr=2e-4 \
        model.optim.sched.warmup_steps=2 \
        model.optim.sched.constant_steps=2 \
        model.optim.sched.min_lr=8e-5 \
        model.max_position_embeddings=128 \
        model.encoder_seq_length=128 \
        model.chunk_size=32 \
        model.enc_num_layers=2 \
        model.dec_num_layers=2 \
        model.enc_cross_attention=[1] \
        model.dec_cross_attention=[1] \
        +model.data.mock=True"
        sh "python examples/nlp/language_modeling/megatron_retro_pretraining.py \
        trainer.devices=2 \
        trainer.num_nodes=1 \
        trainer.accelerator=gpu \
        trainer.accumulate_grad_batches=1 \
        trainer.limit_val_batches=2 \
        exp_manager.resume_if_exists=True \
        trainer.max_steps=20 \
        trainer.precision=16 \
        trainer.gradient_clip_val=1.0 \
        trainer.val_check_interval=10 \
        exp_manager.exp_dir=examples/nlp/language_modeling/retro_results \
        model.data.data_prefix='' \
        model.data.knn_index='' \
        model.data.retrieval_prefix='' \
        model.tensor_model_parallel_size=2 \
        model.micro_batch_size=4 \
        model.optim.name=fused_adam \
        model.optim.lr=2e-4 \
        model.optim.sched.warmup_steps=2 \
        model.optim.sched.constant_steps=2 \
        model.optim.sched.min_lr=8e-5 \
        model.max_position_embeddings=128 \
        model.encoder_seq_length=128 \
        model.chunk_size=32 \
        model.enc_num_layers=2 \
        model.dec_num_layers=2 \
        model.enc_cross_attention=[1] \
        model.dec_cross_attention=[1] \
        +model.data.mock=True"
        sh "rm -rf examples/nlp/language_modeling/retro_results"
      }
    }
    stage('L2: Megatron RETRO muTransfer Pretraining Performance') {
      when {
        anyOf {
          branch 'main'
          changeRequest target: 'main'
        }
      }
      failFast true
      steps {
            sh "python examples/nlp/language_modeling/megatron_retro_mutransfer_pretrain.py \
                trainer.devices=2 \
                trainer.num_nodes=1 \
                trainer.accelerator=gpu \
                trainer.accumulate_grad_batches=1 \
                trainer.max_steps=100 \
                trainer.log_every_n_steps=1 \
                trainer.precision=16 \
                trainer.val_check_interval=100 \
                trainer.limit_val_batches=0 \
                trainer.gradient_clip_val=1.0 \
                +trainer.num_sanity_val_steps=0 \
                exp_manager.exp_dir=examples/nlp/language_modeling/retro_results/ \
                +exp_manager.version=smalltest \
                model.data.neighbors=2 \
                model.megatron_amp_O2=False \
                model.apply_query_key_layer_scaling=False \
                model.tensor_model_parallel_size=1 \
                model.optim.name=muadamw \
                model.optim.weight_decay=0.1 \
                model.optim.betas=[0.9,0.95] \
                model.optim.lr=6e-4 \
                model.optim.sched.warmup_steps=1000 \
                model.optim.sched.constant_steps=0 \
                model.optim.sched.min_lr=6e-5 \
                model.add_position_embedding=False \
                model.enc_num_layers=2 \
                model.dec_num_layers=6 \
                model.enc_cross_attention=[0] \
                model.dec_cross_attention=[3,5] \
                model.hidden_size=96 \
                model.ffn_hidden_size=384 \
                model.init_method_std=0.023 \
                model.num_attention_heads=12 \
                model.max_position_embeddings=1024 \
                model.encoder_seq_length=1024 \
                model.tokenizer.library=megatron \
                model.tokenizer.type=GPT2BPETokenizer \
                model.tokenizer.merge_file=/home/TestData/nlp/megatron_retro/gpt2-merges.txt \
                model.tokenizer.vocab_file=/home/TestData/nlp/megatron_retro/gpt2-vocab.json \
                model.data.data_prefix=[/home/TestData/nlp/megatron_retro/retro_wiki_test_text_document] \
                model.data.knn_index=[/home/TestData/nlp/megatron_retro/knn2_map_wiki_test.idx] \
                model.data.retrieval_prefix=/home/TestData/nlp/megatron_retro/retro_wiki_test_text_document \
                model.data.index_mapping_dir=/home/TestData/nlp/megatron_retro \
                model.data.num_workers=8 \
                model.micro_batch_size=8 \
                model.normalization=rmsnorm \
                model.transformer_block_type=pre_ln \
                model.bias_activation_fusion=True \
                model.bias_dropout_add_fusion=False \
                model.masked_softmax_fusion=True \
                model.hidden_dropout=0 \
                model.attention_dropout=0 \
                model.fp32_residual_connection=True \
                model.shape_file=/home/TestData/nlp/megatron_retro/o1_rel_shape_info_tiny.yaml"
        sh '''python -c "import pandas as pd
import pathlib
from pandas.testing import assert_frame_equal
from tensorboard.backend.event_processing.event_accumulator import EventAccumulator
import torch
if not (torch.cuda.is_available() and 'A100' in torch.cuda.get_device_name()):
    import sys
    sys.exit(0)
event_file = list(pathlib.Path('examples/nlp/language_modeling/retro_results/megatron_retro/smalltest').glob('events.out.tfevents*'))[0]
ea = EventAccumulator(str(event_file)).Reload()
vals = []
for i in ea.Scalars('reduced_train_loss'):
    vals.append(i.value)
training_curve = pd.DataFrame({'loss': vals})
gt_curve = pd.read_csv('/home/TestData/nlp/megatron_retro/expected_learning_curve.csv')
assert_frame_equal(training_curve, gt_curve, rtol=1e-3, atol=1e-3)"'''
        sh "rm -rf examples/nlp/language_modeling/retro_results"
      }
    }
    stage('L2: BioMegatron Bert NER Task') {
      when {
        anyOf {
          branch 'main'
          changeRequest target: 'main'
        }
      }
      failFast true
      steps {
        sh "python examples/nlp/token_classification/token_classification_train.py \
        exp_manager.exp_dir=examples/nlp/language_modeling/token_classification_results \
        trainer.max_epochs=1 \
        model.dataset.data_dir=/home/TestData/nlp/ner \
        model.language_model.pretrained_model_name=biomegatron345m_biovocab_30k_cased \
        model.tokenizer.tokenizer_name=null"
        sh "rm -rf examples/nlp/language_modeling/token_classification_results"
      }
    }
    stage('L2: Megatron GPT Pretraining and Resume Training TP=2') {
      when {
        anyOf {
          branch 'main'
          changeRequest target: 'main'
        }
      }
      failFast true
      steps {
        sh "python examples/nlp/language_modeling/megatron_gpt_pretraining.py \
        trainer.devices=2 \
        trainer.accelerator=gpu \
        trainer.log_every_n_steps=1 \
        trainer.val_check_interval=2 \
        trainer.limit_val_batches=2 \
        trainer.accumulate_grad_batches=1 \
        trainer.max_steps=3 \
        trainer.precision=16 \
        trainer.gradient_clip_val=1.0 \
        exp_manager.exp_dir=examples/nlp/language_modeling/gpt_pretrain_results \
        model.tensor_model_parallel_size=2 \
        model.optim.name=fused_adam \
        model.optim.lr=2e-4 \
        model.optim.sched.warmup_steps=1 \
        model.optim.sched.constant_steps=1 \
        model.optim.sched.min_lr=8e-5 \
        model.max_position_embeddings=128 \
        model.encoder_seq_length=128 \
        model.data.seq_length=128 \
        model.normalization=rmsnorm \
        model.bias=False \
        model.bias_activation_fusion=False \
        model.bias_dropout_add_fusion=False \
        model.tokenizer.vocab_file=/home/TestData/nlp/megatron_gpt/data/gpt/vocab.json \
        model.tokenizer.merge_file=/home/TestData/nlp/megatron_gpt/data/gpt/merges.txt \
        model.num_layers=8 \
        model.hidden_size=256 \
        model.num_attention_heads=8 \
        model.activations_checkpoint_method='block' \
        model.activations_checkpoint_granularity='full' \
        model.activations_checkpoint_num_layers=1 \
        model.data.data_prefix=[.5,/home/TestData/nlp/megatron_gpt/data/gpt/simple_wiki_gpt_preproc_text_document,.5,/home/TestData/nlp/megatron_gpt/data/gpt/simple_wiki_gpt_preproc_text_document] \
        model.data.index_mapping_dir=examples/nlp/language_modeling/gpt_index_mappings"
        sh "python examples/nlp/language_modeling/megatron_gpt_pretraining.py \
        trainer.devices=2 \
        trainer.accelerator=gpu \
        trainer.log_every_n_steps=1 \
        trainer.val_check_interval=2 \
        trainer.limit_val_batches=2 \
        trainer.accumulate_grad_batches=1 \
        trainer.max_steps=6 \
        trainer.precision=16 \
        trainer.gradient_clip_val=1.0 \
        exp_manager.exp_dir=examples/nlp/language_modeling/gpt_pretrain_results \
        exp_manager.resume_if_exists=True \
        model.tensor_model_parallel_size=2 \
        model.optim.name=fused_adam \
        model.optim.lr=2e-4 \
        model.optim.sched.warmup_steps=2 \
        model.optim.sched.constant_steps=2 \
        model.optim.sched.min_lr=8e-5 \
        model.max_position_embeddings=128 \
        model.encoder_seq_length=128 \
        model.data.seq_length=128 \
        model.normalization=rmsnorm \
        model.bias=False \
        model.bias_activation_fusion=False \
        model.bias_dropout_add_fusion=False \
        model.tokenizer.vocab_file=/home/TestData/nlp/megatron_gpt/data/gpt/vocab.json \
        model.tokenizer.merge_file=/home/TestData/nlp/megatron_gpt/data/gpt/merges.txt \
        model.num_layers=8 \
        model.hidden_size=256 \
        model.num_attention_heads=8 \
        model.activations_checkpoint_method='block' \
        model.activations_checkpoint_granularity='full' \
        model.activations_checkpoint_num_layers=1 \
        model.data.data_prefix=[.5,/home/TestData/nlp/megatron_gpt/data/gpt/simple_wiki_gpt_preproc_text_document,.5,/home/TestData/nlp/megatron_gpt/data/gpt/simple_wiki_gpt_preproc_text_document] \
        model.data.index_mapping_dir=examples/nlp/language_modeling/gpt_index_mappings"
        sh "rm -rf examples/nlp/language_modeling/gpt_pretrain_results"
        sh "rm -rf examples/nlp/language_modeling/gpt_index_mappings"
      }
    }
    stage('L2: Megatron GPT with Rope Pretraining and Resume Training TP=2') {
      when {
        anyOf {
          branch 'main'
          changeRequest target: 'main'
        }
      }
      failFast true
      steps {
        sh "python examples/nlp/language_modeling/megatron_gpt_pretraining.py \
        trainer.devices=2 \
        trainer.accelerator=gpu \
        trainer.log_every_n_steps=1 \
        trainer.val_check_interval=2 \
        trainer.limit_val_batches=2 \
        trainer.accumulate_grad_batches=1 \
        trainer.max_steps=3 \
        trainer.precision=16 \
        trainer.gradient_clip_val=1.0 \
        exp_manager.exp_dir=examples/nlp/language_modeling/gpt_pretrain_results \
        model.tensor_model_parallel_size=2 \
        model.optim.name=fused_adam \
        model.optim.lr=2e-4 \
        model.optim.sched.warmup_steps=1 \
        model.optim.sched.constant_steps=1 \
        model.optim.sched.min_lr=8e-5 \
        model.max_position_embeddings=128 \
        model.encoder_seq_length=128 \
        model.data.seq_length=128 \
        model.position_embedding_type=rope \
        model.rotary_percentage=0.5 \
        model.normalization=rmsnorm \
        model.bias=False \
        model.bias_activation_fusion=False \
        model.bias_dropout_add_fusion=False \
        model.tokenizer.vocab_file=/home/TestData/nlp/megatron_gpt/data/gpt/vocab.json \
        model.tokenizer.merge_file=/home/TestData/nlp/megatron_gpt/data/gpt/merges.txt \
        model.num_layers=8 \
        model.hidden_size=256 \
        model.num_attention_heads=8 \
        model.activations_checkpoint_method='block' \
        model.activations_checkpoint_granularity='full' \
        model.activations_checkpoint_num_layers=1 \
        model.data.data_prefix=[.5,/home/TestData/nlp/megatron_gpt/data/gpt/simple_wiki_gpt_preproc_text_document,.5,/home/TestData/nlp/megatron_gpt/data/gpt/simple_wiki_gpt_preproc_text_document] \
        model.data.index_mapping_dir=examples/nlp/language_modeling/gpt_index_mappings"
        // commented out to save time on github ci @adithyare
        //sh "python examples/nlp/language_modeling/megatron_gpt_pretraining.py \
        //trainer.devices=2 \
        //trainer.accelerator=gpu \
        //trainer.log_every_n_steps=1 \
        //trainer.val_check_interval=2 \
        //trainer.limit_val_batches=1 \
        //trainer.accumulate_grad_batches=1 \
        //trainer.max_steps=6 \
        //trainer.precision=16 \
        //trainer.gradient_clip_val=1.0 \
        //exp_manager.exp_dir=examples/nlp/language_modeling/gpt_pretrain_results \
        //exp_manager.resume_if_exists=True \
        //model.tensor_model_parallel_size=2 \
        //model.optim.name=fused_adam \
        //model.optim.lr=2e-4 \
        //model.optim.sched.warmup_steps=2 \
        //model.optim.sched.constant_steps=2 \
        //model.optim.sched.min_lr=8e-5 \
        //model.max_position_embeddings=128 \
        //model.encoder_seq_length=128 \
        //model.data.seq_length=128 \
        //model.position_embedding_type=rope \
        //model.rotary_percentage=0.5 \
        //model.normalization=rmsnorm \
        //model.bias=False \
        //model.bias_activation_fusion=False \
        //model.bias_dropout_add_fusion=False \
        //model.tokenizer.vocab_file=/home/TestData/nlp/megatron_gpt/data/gpt/vocab.json \
        //model.tokenizer.merge_file=/home/TestData/nlp/megatron_gpt/data/gpt/merges.txt \
        //model.num_layers=8 \
        //model.hidden_size=256 \
        //model.num_attention_heads=8 \
        //model.activations_checkpoint_method='block' \
        //model.activations_checkpoint_granularity='full' \
        //model.activations_checkpoint_num_layers=1 \
        //model.data.data_prefix=[.5,/home/TestData/nlp/megatron_gpt/data/gpt/simple_wiki_gpt_preproc_text_document,.5,/home/TestData/nlp/megatron_gpt/data/gpt/simple_wiki_gpt_preproc_text_document] \
        //model.data.index_mapping_dir=examples/nlp/language_modeling/gpt_index_mappings"
        sh "rm -rf examples/nlp/language_modeling/gpt_pretrain_results"
        sh "rm -rf examples/nlp/language_modeling/gpt_index_mappings"
       }
     }

    // This test requires Ampere but some of the test GPUs are Volta
    // Need to add a check for compute capability before uncommenting this test
    // stage('L2: Megatron GPT with Rope Pretraining using Flash Attention and Resume Training TP=2') {
    //   when {
    //     anyOf {
    //       branch 'main'
    //       changeRequest target: 'main'
    //     }
    //   }
    //   failFast true
    //   steps {
    //     sh "python examples/nlp/language_modeling/megatron_gpt_pretraining.py \
    //     trainer.devices=2 \
    //     trainer.accelerator=gpu \
    //     trainer.log_every_n_steps=1 \
    //     trainer.val_check_interval=2 \
    //     trainer.limit_val_batches=2 \
    //     trainer.accumulate_grad_batches=1 \
    //     trainer.max_steps=3 \
    //     trainer.precision=16 \
    //     trainer.gradient_clip_val=1.0 \
    //     exp_manager.exp_dir=examples/nlp/language_modeling/gpt_pretrain_results \
    //     model.tensor_model_parallel_size=2 \
    //     model.optim.name=fused_adam \
    //     model.optim.lr=2e-4 \
    //     model.optim.sched.warmup_steps=1 \
    //     model.optim.sched.constant_steps=1 \
    //     model.optim.sched.min_lr=8e-5 \
    //     model.max_position_embeddings=128 \
    //     model.encoder_seq_length=128 \
    //     model.data.seq_length=128 \
    //     model.position_embedding_type=rope \
    //     model.rotary_percentage=0.5 \
    //     model.normalization=rmsnorm \
    //     model.bias=False \
    //     model.bias_activation_fusion=False \
    //     model.bias_dropout_add_fusion=False \
    //     model.tokenizer.vocab_file=/home/TestData/nlp/megatron_gpt/data/gpt/vocab.json \
    //     model.tokenizer.merge_file=/home/TestData/nlp/megatron_gpt/data/gpt/merges.txt \
    //     model.num_layers=8 \
    //     model.hidden_size=256 \
    //     model.num_attention_heads=8 \
    //     model.activations_checkpoint_method='block' \
    //     model.activations_checkpoint_granularity='full' \
    //     model.activations_checkpoint_num_layers=1 \
    //     model.data.data_prefix=[.5,/home/TestData/nlp/megatron_gpt/data/gpt/simple_wiki_gpt_preproc_text_document,.5,/home/TestData/nlp/megatron_gpt/data/gpt/simple_wiki_gpt_preproc_text_document] \
    //     model.data.index_mapping_dir=examples/nlp/language_modeling/gpt_index_mappings \
    //     model.use_flash_attention=True "
    //     // commented out to save time on github ci @adithyare
    //     //sh "python examples/nlp/language_modeling/megatron_gpt_pretraining.py \
    //     //trainer.devices=2 \
    //     //trainer.accelerator=gpu \
    //     //trainer.log_every_n_steps=1 \
    //     //trainer.val_check_interval=2 \
    //     //trainer.limit_val_batches=1 \
    //     //trainer.accumulate_grad_batches=1 \
    //     //trainer.max_steps=6 \
    //     //trainer.precision=16 \
    //     //trainer.gradient_clip_val=1.0 \
    //     //exp_manager.exp_dir=examples/nlp/language_modeling/gpt_pretrain_results \
    //     //exp_manager.resume_if_exists=True \
    //     //model.tensor_model_parallel_size=2 \
    //     //model.optim.name=fused_adam \
    //     //model.optim.lr=2e-4 \
    //     //model.optim.sched.warmup_steps=2 \
    //     //model.optim.sched.constant_steps=2 \
    //     //model.optim.sched.min_lr=8e-5 \
    //     //model.max_position_embeddings=128 \
    //     //model.encoder_seq_length=128 \
    //     //model.data.seq_length=128 \
    //     //model.position_embedding_type=rope \
    //     //model.rotary_percentage=0.5 \
    //     //model.normalization=rmsnorm \
    //     //model.bias=False \
    //     //model.bias_activation_fusion=False \
    //     //model.bias_dropout_add_fusion=False \
    //     //model.tokenizer.vocab_file=/home/TestData/nlp/megatron_gpt/data/gpt/vocab.json \
    //     //model.tokenizer.merge_file=/home/TestData/nlp/megatron_gpt/data/gpt/merges.txt \
    //     //model.num_layers=8 \
    //     //model.hidden_size=256 \
    //     //model.num_attention_heads=8 \
    //     //model.activations_checkpoint_method='block' \
    //     //model.activations_checkpoint_granularity='full' \
    //     //model.activations_checkpoint_num_layers=1 \
    //     //model.data.data_prefix=[.5,/home/TestData/nlp/megatron_gpt/data/gpt/simple_wiki_gpt_preproc_text_document,.5,/home/TestData/nlp/megatron_gpt/data/gpt/simple_wiki_gpt_preproc_text_document] \
    //     //model.data.index_mapping_dir=examples/nlp/language_modeling/gpt_index_mappings \
    //     //model.use_flash_attention=True"
    //     sh "rm -rf examples/nlp/language_modeling/gpt_pretrain_results"
    //     sh "rm -rf examples/nlp/language_modeling/gpt_index_mappings"
    //   }
    // }
    stage('L2: Megatron GPT with ALiBi Pretraining and Resume Training TP=2') {
      when {
        anyOf {
          branch 'main'
          changeRequest target: 'main'
        }
      }
      failFast true
      steps {
        sh "python examples/nlp/language_modeling/megatron_gpt_pretraining.py \
        trainer.devices=2 \
        trainer.accelerator=gpu \
        trainer.log_every_n_steps=1 \
        trainer.val_check_interval=2 \
        trainer.limit_val_batches=2 \
        trainer.accumulate_grad_batches=1 \
        trainer.max_steps=3 \
        trainer.precision=16 \
        trainer.gradient_clip_val=1.0 \
        exp_manager.exp_dir=examples/nlp/language_modeling/gpt_pretrain_results \
        model.tensor_model_parallel_size=2 \
        model.optim.name=fused_adam \
        model.optim.lr=2e-4 \
        model.optim.sched.warmup_steps=1 \
        model.optim.sched.constant_steps=1 \
        model.optim.sched.min_lr=8e-5 \
        model.max_position_embeddings=128 \
        model.encoder_seq_length=128 \
        model.data.seq_length=128 \
        model.position_embedding_type=alibi \
        model.normalization=rmsnorm \
        model.bias=False \
        model.bias_activation_fusion=False \
        model.bias_dropout_add_fusion=False \
        model.tokenizer.vocab_file=/home/TestData/nlp/megatron_gpt/data/gpt/vocab.json \
        model.tokenizer.merge_file=/home/TestData/nlp/megatron_gpt/data/gpt/merges.txt \
        model.num_layers=8 \
        model.hidden_size=256 \
        model.num_attention_heads=8 \
        model.activations_checkpoint_method='block' \
        model.activations_checkpoint_granularity='full' \
        model.activations_checkpoint_num_layers=1 \
        model.data.data_prefix=[.5,/home/TestData/nlp/megatron_gpt/data/gpt/simple_wiki_gpt_preproc_text_document,.5,/home/TestData/nlp/megatron_gpt/data/gpt/simple_wiki_gpt_preproc_text_document] \
        model.data.index_mapping_dir=examples/nlp/language_modeling/gpt_index_mappings"
        // not testing resume functionality to save time on ci @adithyare
        //sh "python examples/nlp/language_modeling/megatron_gpt_pretraining.py \
        //trainer.devices=2 \
        //trainer.accelerator=gpu \
        //trainer.log_every_n_steps=1 \
        //trainer.val_check_interval=2 \
        //trainer.limit_val_batches=1 \
        //trainer.accumulate_grad_batches=1 \
        //trainer.max_steps=6 \
        //trainer.precision=16 \
        //trainer.gradient_clip_val=1.0 \
        //exp_manager.exp_dir=examples/nlp/language_modeling/gpt_pretrain_results \
        //exp_manager.resume_if_exists=True \
        //model.tensor_model_parallel_size=2 \
        //model.optim.name=fused_adam \
        //model.optim.lr=2e-4 \
        //model.optim.sched.warmup_steps=2 \
        //model.optim.sched.constant_steps=2 \
        //model.optim.sched.min_lr=8e-5 \
        //model.max_position_embeddings=128 \
        //model.encoder_seq_length=128 \
        //model.data.seq_length=128 \
        //model.position_embedding_type=alibi \
        //model.normalization=rmsnorm \
        //model.bias=False \
        //model.bias_activation_fusion=False \
        //model.bias_dropout_add_fusion=False \
        //model.tokenizer.vocab_file=/home/TestData/nlp/megatron_gpt/data/gpt/vocab.json \
        //model.tokenizer.merge_file=/home/TestData/nlp/megatron_gpt/data/gpt/merges.txt \
        //model.num_layers=8 \
        //model.hidden_size=256 \
        //model.num_attention_heads=8 \
        //model.activations_checkpoint_method='block' \
        //model.activations_checkpoint_granularity='full' \
        //model.activations_checkpoint_num_layers=1 \
        //model.data.data_prefix=[.5,/home/TestData/nlp/megatron_gpt/data/gpt/simple_wiki_gpt_preproc_text_document,.5,/home/TestData/nlp/megatron_gpt/data/gpt/simple_wiki_gpt_preproc_text_document] \
        //model.data.index_mapping_dir=examples/nlp/language_modeling/gpt_index_mappings"
        sh "rm -rf examples/nlp/language_modeling/gpt_pretrain_results"
        sh "rm -rf examples/nlp/language_modeling/gpt_index_mappings"
      }
    }
    stage('L2: Megatron GPT with KERPLE Pretraining and Resume Training TP=2') {
      when {
        anyOf {
          branch 'main'
          changeRequest target: 'main'
        }
      }
      failFast true
      steps {
        sh "python examples/nlp/language_modeling/megatron_gpt_pretraining.py \
        trainer.devices=2 \
        trainer.accelerator=gpu \
        trainer.log_every_n_steps=1 \
        trainer.val_check_interval=2 \
        trainer.limit_val_batches=2 \
        trainer.accumulate_grad_batches=1 \
        trainer.max_steps=3 \
        trainer.precision=16 \
        trainer.gradient_clip_val=1.0 \
        exp_manager.exp_dir=examples/nlp/language_modeling/gpt_pretrain_results \
        model.tensor_model_parallel_size=2 \
        model.optim.name=fused_adam \
        model.optim.lr=2e-4 \
        model.optim.sched.warmup_steps=1 \
        model.optim.sched.constant_steps=1 \
        model.optim.sched.min_lr=8e-5 \
        model.max_position_embeddings=128 \
        model.encoder_seq_length=128 \
        model.data.seq_length=128 \
        model.position_embedding_type=kerple \
        model.normalization=rmsnorm \
        model.bias=False \
        model.bias_activation_fusion=False \
        model.bias_dropout_add_fusion=False \
        model.tokenizer.vocab_file=/home/TestData/nlp/megatron_gpt/data/gpt/vocab.json \
        model.tokenizer.merge_file=/home/TestData/nlp/megatron_gpt/data/gpt/merges.txt \
        model.num_layers=8 \
        model.hidden_size=256 \
        model.num_attention_heads=8 \
        model.activations_checkpoint_method='block' \
        model.activations_checkpoint_granularity='full' \
        model.activations_checkpoint_num_layers=1 \
        model.data.data_prefix=[.5,/home/TestData/nlp/megatron_gpt/data/gpt/simple_wiki_gpt_preproc_text_document,.5,/home/TestData/nlp/megatron_gpt/data/gpt/simple_wiki_gpt_preproc_text_document] \
        model.data.index_mapping_dir=examples/nlp/language_modeling/gpt_index_mappings"
        // commented out to save time on github ci @adithyare
        //sh "python examples/nlp/language_modeling/megatron_gpt_pretraining.py \
        //trainer.devices=2 \
        //trainer.accelerator=gpu \
        //trainer.log_every_n_steps=1 \
        //trainer.val_check_interval=2 \
        //trainer.limit_val_batches=1 \
        //trainer.accumulate_grad_batches=1 \
        //trainer.max_steps=6 \
        //trainer.precision=16 \
        //trainer.gradient_clip_val=1.0 \
        //exp_manager.exp_dir=examples/nlp/language_modeling/gpt_pretrain_results \
        //exp_manager.resume_if_exists=True \
        //model.tensor_model_parallel_size=2 \
        //model.optim.name=fused_adam \
        //model.optim.lr=2e-4 \
        //model.optim.sched.warmup_steps=2 \
        //model.optim.sched.constant_steps=2 \
        //model.optim.sched.min_lr=8e-5 \
        //model.max_position_embeddings=128 \
        //model.encoder_seq_length=128 \
        //model.data.seq_length=128 \
        //model.position_embedding_type=kerple \
        //model.normalization=rmsnorm \
        //model.bias=False \
        //model.bias_activation_fusion=False \
        //model.bias_dropout_add_fusion=False \
        //model.tokenizer.vocab_file=/home/TestData/nlp/megatron_gpt/data/gpt/vocab.json \
        //model.tokenizer.merge_file=/home/TestData/nlp/megatron_gpt/data/gpt/merges.txt \
        //model.num_layers=8 \
        //model.hidden_size=256 \
        //model.num_attention_heads=8 \
        //model.activations_checkpoint_method='block' \
        //model.activations_checkpoint_granularity='full' \
        //model.activations_checkpoint_num_layers=1 \
        //model.data.data_prefix=[.5,/home/TestData/nlp/megatron_gpt/data/gpt/simple_wiki_gpt_preproc_text_document,.5,/home/TestData/nlp/megatron_gpt/data/gpt/simple_wiki_gpt_preproc_text_document] \
        //model.data.index_mapping_dir=examples/nlp/language_modeling/gpt_index_mappings"
        sh "rm -rf examples/nlp/language_modeling/gpt_pretrain_results"
        sh "rm -rf examples/nlp/language_modeling/gpt_index_mappings"
      }
    }
    stage('L2: Megatron GPT Pretraining and Resume Training PP=2') {
      when {
        anyOf {
          branch 'main'
          changeRequest target: 'main'
        }
      }
      failFast true
      steps {
        sh "python examples/nlp/language_modeling/megatron_gpt_pretraining.py \
        trainer.devices=2 \
        trainer.log_every_n_steps=1 \
        trainer.val_check_interval=2 \
        trainer.limit_val_batches=2 \
        trainer.accumulate_grad_batches=1 \
        trainer.max_steps=3 \
        trainer.precision=16 \
        trainer.gradient_clip_val=1.0 \
        exp_manager.exp_dir=examples/nlp/language_modeling/gpt_pretrain_results \
        model.pipeline_model_parallel_size=2 \
        model.tensor_model_parallel_size=1 \
        model.optim.name=fused_adam \
        model.optim.lr=2e-4 \
        model.optim.sched.warmup_steps=1 \
        model.optim.sched.constant_steps=1 \
        model.optim.sched.min_lr=8e-5 \
        model.max_position_embeddings=128 \
        model.encoder_seq_length=128 \
        model.activation=fast-swiglu \
        model.bias_activation_fusion=False \
        model.hidden_dropout=0.0 \
        model.attention_dropout=0.0 \
        model.transformer_block_type=normformer \
        model.headscale=True \
        model.data.seq_length=128 \
        model.tokenizer.vocab_file=/home/TestData/nlp/megatron_gpt/data/gpt/vocab.json \
        model.tokenizer.merge_file=/home/TestData/nlp/megatron_gpt/data/gpt/merges.txt \
        model.num_layers=8 \
        model.hidden_size=256 \
        model.num_attention_heads=8 \
        model.activations_checkpoint_method='block' \
        model.activations_checkpoint_num_layers=1 \
        model.data.data_prefix=[.5,/home/TestData/nlp/megatron_gpt/data/gpt/simple_wiki_gpt_preproc_text_document,.5,/home/TestData/nlp/megatron_gpt/data/gpt/simple_wiki_gpt_preproc_text_document] \
        model.data.index_mapping_dir=examples/nlp/language_modeling/gpt_index_mappings"
        sh "python examples/nlp/language_modeling/megatron_gpt_pretraining.py \
        trainer.devices=2 \
        trainer.log_every_n_steps=1 \
        trainer.val_check_interval=2 \
        trainer.limit_val_batches=2 \
        trainer.accumulate_grad_batches=1 \
        trainer.max_steps=6 \
        trainer.precision=16 \
        trainer.gradient_clip_val=1.0 \
        exp_manager.exp_dir=examples/nlp/language_modeling/gpt_pretrain_results \
        exp_manager.resume_if_exists=True \
        model.pipeline_model_parallel_size=2 \
        model.tensor_model_parallel_size=1 \
        model.optim.name=fused_adam \
        model.optim.lr=2e-4 \
        model.optim.sched.warmup_steps=2 \
        model.optim.sched.constant_steps=2 \
        model.optim.sched.min_lr=8e-5 \
        model.max_position_embeddings=128 \
        model.encoder_seq_length=128 \
        model.activation=fast-swiglu \
        model.bias_activation_fusion=False \
        model.hidden_dropout=0.0 \
        model.attention_dropout=0.0 \
        model.transformer_block_type=normformer \
        model.headscale=True \
        model.data.seq_length=128 \
        model.tokenizer.vocab_file=/home/TestData/nlp/megatron_gpt/data/gpt/vocab.json \
        model.tokenizer.merge_file=/home/TestData/nlp/megatron_gpt/data/gpt/merges.txt \
        model.num_layers=8 \
        model.hidden_size=256 \
        model.num_attention_heads=8 \
        model.activations_checkpoint_method='block' \
        model.activations_checkpoint_num_layers=1 \
        model.data.data_prefix=[.5,/home/TestData/nlp/megatron_gpt/data/gpt/simple_wiki_gpt_preproc_text_document,.5,/home/TestData/nlp/megatron_gpt/data/gpt/simple_wiki_gpt_preproc_text_document] \
        model.data.index_mapping_dir=examples/nlp/language_modeling/gpt_index_mappings"
        sh "rm -rf examples/nlp/language_modeling/gpt_pretrain_results"
        sh "rm -rf examples/nlp/language_modeling/gpt_index_mappings"
      }
    }
    // @athitten Remove /home/TestData/nlp/megatron_sft/trec.jsonl for validation and test file until we have support for multiple dataloaders in lightning 2.0
    stage('L2: Megatron GPT Finetuning PP=2') {
      when {
        anyOf {
          branch 'main'
          changeRequest target: 'main'
        }
      }
      failFast true
      steps {
        sh "python examples/nlp/language_modeling/tuning/megatron_gpt_peft_tuning.py \
        trainer.devices=2 \
        trainer.log_every_n_steps=1 \
        trainer.val_check_interval=2 \
        +trainer.limit_val_batches=2 \
        trainer.max_steps=3 \
        trainer.precision=16 \
        trainer.gradient_clip_val=1.0 \
        exp_manager.exp_dir=examples/nlp/language_modeling/gpt_sft_results \
        model.pipeline_model_parallel_size=2 \
        model.tensor_model_parallel_size=1 \
        model.restore_from_path=/home/TestData/nlp/megatron_gpt/PP2/gpt_pp2_tp1.nemo \
        model.optim.name=fused_adam \
        model.optim.lr=2e-4 \
        model.peft.peft_scheme=null \
        model.data.train_ds.micro_batch_size=1 \
        model.data.train_ds.global_batch_size=4 \
        model.data.train_ds.file_names=[/home/TestData/nlp/megatron_sft/quarel.jsonl,/home/TestData/nlp/megatron_sft/trec.jsonl] \
        model.data.train_ds.concat_sampling_probabilities=[0.3,0.7] \
        model.data.train_ds.num_workers=0 \
        model.data.test_ds.micro_batch_size=1 \
        model.data.test_ds.global_batch_size=1 \
        model.data.test_ds.file_names=[/home/TestData/nlp/megatron_sft/quarel.jsonl] \
        model.data.test_ds.names=[quarel] \
        model.data.validation_ds.micro_batch_size=1 \
        model.data.validation_ds.global_batch_size=1 \
        model.data.validation_ds.num_workers=0 \
        model.data.validation_ds.file_names=[/home/TestData/nlp/megatron_sft/quarel.jsonl] \
        model.data.validation_ds.names=[quarel]"
        sh "python examples/nlp/language_modeling/tuning/megatron_gpt_peft_tuning.py \
        trainer.devices=2 \
        trainer.log_every_n_steps=1 \
        trainer.val_check_interval=1 \
        +trainer.limit_val_batches=2 \
        trainer.max_steps=3 \
        trainer.precision=16 \
        trainer.gradient_clip_val=1.0 \
        exp_manager.exp_dir=examples/nlp/language_modeling/gpt_sft_results \
        model.pipeline_model_parallel_size=2 \
        model.tensor_model_parallel_size=1 \
        model.restore_from_path=/home/TestData/nlp/megatron_gpt/PP2/gpt_pp2_tp1.nemo \
        model.optim.name=fused_adam \
        model.optim.lr=2e-4 \
        model.peft.peft_scheme=null \
        model.data.train_ds.micro_batch_size=1 \
        model.data.train_ds.global_batch_size=4 \
        model.data.train_ds.file_names=[/home/TestData/nlp/megatron_sft/quarel.jsonl,/home/TestData/nlp/megatron_sft/trec.jsonl] \
        model.data.train_ds.concat_sampling_probabilities=[0.3,0.7] \
        model.data.train_ds.num_workers=0 \
        model.data.test_ds.micro_batch_size=1 \
        model.data.test_ds.global_batch_size=1 \
        model.data.test_ds.file_names=[/home/TestData/nlp/megatron_sft/quarel.jsonl] \
        model.data.test_ds.names=[quarel] \
        model.data.validation_ds.micro_batch_size=1 \
        model.data.validation_ds.global_batch_size=1 \
        model.data.validation_ds.num_workers=0 \
        model.data.validation_ds.file_names=[/home/TestData/nlp/megatron_sft/quarel.jsonl] \
        model.data.validation_ds.names=[quarel]"
        sh "rm -rf examples/nlp/language_modeling/gpt_sft_results"
      }
    }
    stage('L2: Megatron GPT Finetuning StarCoder PP=1') {
      when {
        anyOf {
          branch 'main'
          changeRequest target: 'main'
        }
      }
      failFast true
      steps {
        sh "python examples/nlp/language_modeling/tuning/megatron_gpt_sft.py \
        trainer.devices=1 \
        trainer.num_nodes=1 \
        trainer.precision=32 \
        trainer.max_steps=4 \
        trainer.val_check_interval=4 \
        trainer.enable_checkpointing=False \
        +trainer.limit_val_batches=2 \
        +trainer.limit_test_batches=2 \
        exp_manager.checkpoint_callback_params.save_best_model=False \
        exp_manager.exp_dir=examples/nlp/language_modeling/gpt_sft_results \
        model.optim.name=distributed_fused_adam \
        model.restore_from_path=/home/TestData/nlp/megatron_gpt/starcoder-ci-nemo/megatron_starcoder_tp1_pp1.nemo \
        model.tensor_model_parallel_size=1 \
        model.pipeline_model_parallel_size=1 \
        model.data.train_ds.file_names=[/home/TestData/nlp/megatron_sft/quarel.jsonl] \
        model.data.train_ds.num_workers=0 \
        model.data.test_ds.file_names=[/home/TestData/nlp/megatron_sft/quarel.jsonl] \
        model.data.validation_ds.num_workers=0 \
        model.data.validation_ds.file_names=[/home/TestData/nlp/megatron_sft/quarel.jsonl] \
        model.data.test_ds.num_workers=0 \
        model.data.train_ds.concat_sampling_probabilities=[1.0]"
        sh "rm -rf examples/nlp/language_modeling/gpt_sft_results"
      }
    }
    stage('L2: Megatron GPT PEFT Lora PP=2') {
      when {
        anyOf {
          branch 'main'
          changeRequest target: 'main'
        }
      }
      failFast true
      steps {
        sh "rm -rf examples/nlp/language_modeling/gpt_peft_lora_results_pp2"
        sh "python examples/nlp/language_modeling/tuning/megatron_gpt_peft_tuning.py \
        trainer.devices=2 \
        trainer.log_every_n_steps=1 \
        trainer.max_epochs=9999 \
        trainer.max_steps=3 \
        trainer.val_check_interval=3 \
        ++trainer.limit_val_batches=2 \
        trainer.precision=16 \
        exp_manager.exp_dir=examples/nlp/language_modeling/gpt_peft_lora_results_pp2 \
        model.pipeline_model_parallel_size=2 \
        model.tensor_model_parallel_size=1 \
        model.restore_from_path=/home/TestData/nlp/megatron_gpt/PP2/gpt_pp2_tp1.nemo \
        model.peft.peft_scheme='lora' \
        model.answer_only_loss=True \
        model.micro_batch_size=1 \
        model.global_batch_size=1 \
        model.data.train_ds.file_names=[/home/TestData/nlp/megatron_sft/quarel.jsonl] \
        model.data.train_ds.concat_sampling_probabilities=[1.0] \
        model.data.train_ds.num_workers=0 \
        model.data.validation_ds.num_workers=0 \
        model.data.validation_ds.file_names=[/home/TestData/nlp/megatron_sft/quarel.jsonl] \
        model.data.validation_ds.names=[quarel]"
        sh "rm -rf examples/nlp/language_modeling/gpt_peft_lora_results_pp2"
      }
    }
    stage('L2: Megatron GPT PEFT Lora TP=2') {
      when {
        anyOf {
          branch 'main'
          changeRequest target: 'main'
        }
      }
      failFast true
      steps {
        sh "rm -rf /home/TestData/nlp/lora_tuning_tp2"
        sh "python examples/nlp/language_modeling/tuning/megatron_gpt_peft_tuning.py \
        trainer.devices=2 \
        trainer.log_every_n_steps=1 \
        trainer.max_epochs=9999 \
        trainer.max_steps=3 \
        trainer.val_check_interval=3 \
        ++trainer.limit_val_batches=2 \
        trainer.precision=16 \
        exp_manager.exp_dir=/home/TestData/nlp/lora_tuning_tp2 \
        model.pipeline_model_parallel_size=1 \
        model.tensor_model_parallel_size=2 \
        model.restore_from_path=/home/TestData/nlp/megatron_gpt/TP2/megatron_gpt_tp2.nemo \
        model.peft.peft_scheme='lora' \
        model.answer_only_loss=True \
        model.micro_batch_size=1 \
        model.global_batch_size=1 \
        model.data.train_ds.file_names=[/home/TestData/nlp/megatron_sft/quarel.jsonl] \
        model.data.train_ds.concat_sampling_probabilities=[1.0] \
        model.data.train_ds.num_workers=0 \
        model.data.validation_ds.num_workers=0 \
        model.data.validation_ds.file_names=[/home/TestData/nlp/megatron_sft/quarel.jsonl] \
        model.data.validation_ds.names=[quarel]"
        sh "python examples/nlp/language_modeling/tuning/megatron_gpt_peft_eval.py \
        model.restore_from_path=/home/TestData/nlp/megatron_gpt/TP2/megatron_gpt_tp2.nemo \
        model.peft.restore_from_path=/home/TestData/nlp/lora_tuning_tp2/megatron_gpt_peft_lora_tuning/checkpoints/megatron_gpt_peft_lora_tuning.nemo \
        model.peft.restore_from_ckpt_name=null \
        model.peft.restore_from_hparams_path=null \
        model.tensor_model_parallel_size=2 \
        trainer.devices=2 \
        model.data.test_ds.file_names=[/home/TestData/nlp/megatron_sft/quarel_4.jsonl] \
        model.data.test_ds.names=['quarel4'] \
        model.global_batch_size=2 \
        model.micro_batch_size=1 \
        model.data.test_ds.tokens_to_generate=10 \
        model.data.test_ds.write_predictions_to_file=True \
        model.data.test_ds.output_file_path_prefix='/home/TestData/nlp/lora_tuning_tp2/out' \
        inference.greedy=True \
        inference.repetition_penalty=1.0 \
        inference.outfile_path='/home/TestData/nlp/lora_tuning_tp2/out.jsonl'"
        sh "rm -rf /home/TestData/nlp/lora_tuning_tp2"
      }
    }
    stage('L2: Megatron GPT Eval') {
      when {
        anyOf {
          branch 'main'
          changeRequest target: 'main'
        }
      }
      failFast true
      steps{
        sh "python examples/nlp/language_modeling/megatron_gpt_eval.py \
            gpt_model_file=/home/TestData/nlp/megatron_gpt/125M/megatron_gpt.nemo \
            prompts=['How to fix GPU memory? A:'] \
            tensor_model_parallel_size=1 \
            inference.tokens_to_generate=32 \
            trainer.precision=32"
      }
    }
    stage('L2: Megatron GPT Eval PP2') {
      when {
        anyOf {
          branch 'main'
          changeRequest target: 'main'
        }
      }
      failFast true
      steps {
        sh "python examples/nlp/language_modeling/megatron_gpt_eval.py \
            gpt_model_file=/home/TestData/nlp/megatron_gpt/PP2/gpt_pp2_tp1.nemo \
            server=False \
            tensor_model_parallel_size=1 \
            pipeline_model_parallel_size=2 \
            trainer.devices=2 \
            trainer.num_nodes=1 \
            trainer.precision=32"
      }
    }
    stage('L2: Megatron GPT SFT Eval (inference seq len > training seq len)') {
      when {
        anyOf {
          branch 'main'
          changeRequest target: 'main'
        }
      }
      failFast true
      steps{
        sh "python examples/nlp/language_modeling/tuning/megatron_gpt_peft_eval.py \
            model.restore_from_path=/home/TestData/nlp/megatron_gpt_sft/megatron_gpt_rope_sft.nemo \
            model.peft.restore_from_path=null \
            model.data.test_ds.file_names=['/home/TestData/nlp/megatron_gpt_sft/sample.jsonl'] \
            model.data.test_ds.names=['test'] \
            model.data.test_ds.global_batch_size=1 \
            model.data.test_ds.micro_batch_size=1 \
            model.data.test_ds.tokens_to_generate=30 \
            model.data.test_ds.max_seq_length=6000 \
            model.data.test_ds.write_predictions_to_file=True \
            model.data.test_ds.output_file_path_prefix='examples/nlp/language_modeling/out' \
            inference.greedy=True \
            inference.repetition_penalty=1.0 \
            inference.outfile_path='examples/nlp/language_modeling/out.jsonl' && \
            rm -rf examples/nlp/language_modeling/out.jsonl"
      }
    }

    // TODO: Add this test back. Test was failing on CI machines due to HW error
    // stage('L2: Megatron GPT Convert from Megatron-LM checkpoing and Eval') {
    //   when {
    //     anyOf {
    //       branch 'main'
    //       changeRequest target: 'main'
    //     }
    //   }
    //   failFast true
    //   steps {
    //     sh "python -m torch.distributed.launch --nproc_per_node=2 \
    //     examples/nlp/language_modeling/megatron_lm_ckpt_to_nemo.py \
    //     --checkpoint_folder=/home/TestData/nlp/megatron_gpt/data/gpt/iter_0008700 \
    //     --checkpoint_name=model_optim_rng.pt \
    //     --hparams_file=/home/TestData/nlp/megatron_gpt/data/gpt/iter_0008700/hparams.yaml \
    //     --nemo_file_path=examples/nlp/language_modeling/small_gpt.nemo \
    //     --model_type=gpt \
    //     --pipeline_model_parallel_size=1 \
    //     --gpus_per_node=2 \
    //     --tensor_model_parallel_size=2"
    //     sh "python examples/nlp/language_modeling/megatron_gpt_eval.py \
    //     --gpt_model_file=examples/nlp/language_modeling/small_gpt.nemo \
    //     --tokens_to_generate=32 \
    //     --tensor_model_parallel_size=2 \
    //     --prompt='This is a test.'"
    //     sh "rm examples/nlp/language_modeling/small_gpt.nemo"
    //   }
    // }
    stage('L2: Megatron Change Partitions') {
      when {
        anyOf {
          branch 'main'
          changeRequest target: 'main'
        }
      }
      failFast true
      parallel{
        stage('Reduce TP Num Partitions (2 to 1) and PP Num Partitions (1 to 2)'){
          steps{
            sh "python examples/nlp/language_modeling/megatron_change_num_partitions.py \
                --model_file \
                /home/TestData/nlp/megatron_gpt/TP2/megatron_gpt_tp2.nemo \
                --target_file \
                /home/TestData/nlp/megatron_gpt/TP2-Temp/test-reduce.nemo \
                --tensor_model_parallel_size \
                2 \
                --target_tensor_model_parallel_size \
                1 \
                --pipeline_model_parallel_size \
                1 \
                --target_pipeline_model_parallel_size \
                2"
            sh "rm /home/TestData/nlp/megatron_gpt/TP2-Temp/test-reduce.nemo"
          }
        }
        stage('Increase TP Num Partitions (2 to 4) and PP Num Partitions (1 to 2)'){
          steps{
            sh "python examples/nlp/language_modeling/megatron_change_num_partitions.py \
                --model_file \
                /home/TestData/nlp/megatron_gpt/TP2/megatron_gpt_tp2.nemo \
                --target_file \
                /home/TestData/nlp/megatron_gpt/TP2-Temp/test-increase.nemo \
                --tensor_model_parallel_size \
                2 \
                --target_tensor_model_parallel_size \
                4 \
                --pipeline_model_parallel_size \
                1 \
                --target_pipeline_model_parallel_size \
                1"
            sh "rm /home/TestData/nlp/megatron_gpt/TP2-Temp/test-increase.nemo"
          }
        }
      }
    }
    stage('L2: Megatron T5 Pretraining and Resume Training TP=2') {
      when {
        anyOf {
          branch 'main'
          changeRequest target: 'main'
        }
      }
      failFast true
      steps {
        sh "python examples/nlp/language_modeling/megatron_t5_pretraining.py \
        trainer.devices=2 \
        trainer.accelerator=gpu \
        trainer.log_every_n_steps=1 \
        trainer.val_check_interval=10 \
        trainer.limit_val_batches=2 \
        trainer.accumulate_grad_batches=1 \
        trainer.max_steps=10 \
        trainer.precision=16 \
        trainer.gradient_clip_val=1.0 \
        exp_manager.exp_dir=examples/nlp/language_modeling/t5_pretrain_results \
        model.tensor_model_parallel_size=2 \
        model.seq_length=128 \
        model.encoder.num_layers=4 \
        model.encoder.hidden_size=64 \
        model.encoder.num_attention_heads=8 \
        model.encoder.activation='swiglu' \
        model.encoder.masked_softmax_fusion=False \
        model.encoder.bias_activation_fusion=False \
        model.encoder.activations_checkpoint_method='block' \
        model.encoder.activations_checkpoint_num_layers=1 \
        model.encoder.position_embedding_type=relative \
        model.decoder.num_layers=2 \
        model.decoder.hidden_size=64 \
        model.decoder.num_attention_heads=8 \
        model.decoder.activation='fast-swiglu' \
        model.decoder.masked_softmax_fusion=False \
        model.decoder.bias_activation_fusion=False \
        model.decoder.activations_checkpoint_method='block' \
        model.decoder.activations_checkpoint_num_layers=1 \
        model.encoder.transformer_block_type='pre_ln' \
        model.decoder.transformer_block_type='pre_ln' \
        model.data.data_prefix=[.5,/home/TestData/nlp/nmt/toy_data/wmt14-de-en.src,.5,/home/TestData/nlp/nmt/toy_data/wmt14-de-en.ref] \
        model.data.index_mapping_dir=examples/nlp/language_modeling/t5_index_mappings \
        model.data.data_impl=text_mmap \
        +model.data.data_impl_kwargs.newline_int=10 \
        +model.data.data_impl_kwargs.header_lines=0 \
        +model.data.data_impl_kwargs.workers=null \
        +model.data.data_impl_kwargs.sort_dataset_paths=False \
        model.share_token_embeddings=False \
        model.share_decoder_tokens_head_embeddings=False"
        sh "python examples/nlp/language_modeling/megatron_t5_pretraining.py \
        trainer.devices=2 \
        trainer.accelerator=gpu \
        trainer.log_every_n_steps=1 \
        trainer.val_check_interval=1 \
        trainer.limit_val_batches=2 \
        trainer.accumulate_grad_batches=1 \
        trainer.max_steps=10 \
        trainer.precision=16 \
        trainer.gradient_clip_val=1.0 \
        exp_manager.exp_dir=examples/nlp/language_modeling/t5_pretrain_results \
        exp_manager.resume_if_exists=True \
        model.tensor_model_parallel_size=2 \
        model.seq_length=128 \
        model.encoder.num_layers=4 \
        model.encoder.hidden_size=64 \
        model.encoder.num_attention_heads=8 \
        model.encoder.activation='swiglu' \
        model.encoder.masked_softmax_fusion=False \
        model.encoder.bias_activation_fusion=False \
        model.encoder.activations_checkpoint_method='block' \
        model.encoder.activations_checkpoint_num_layers=1 \
        model.encoder.position_embedding_type=relative \
        model.decoder.num_layers=2 \
        model.decoder.hidden_size=64 \
        model.decoder.num_attention_heads=8 \
        model.decoder.activation='fast-swiglu' \
        model.decoder.masked_softmax_fusion=False \
        model.decoder.bias_activation_fusion=False \
        model.decoder.activations_checkpoint_method='block' \
        model.decoder.activations_checkpoint_num_layers=1 \
        model.encoder.transformer_block_type='pre_ln' \
        model.decoder.transformer_block_type='pre_ln' \
        model.data.data_prefix=[.5,/home/TestData/nlp/nmt/toy_data/wmt14-de-en.src,.5,/home/TestData/nlp/nmt/toy_data/wmt14-de-en.ref] \
        model.data.index_mapping_dir=examples/nlp/language_modeling/t5_index_mappings \
        model.data.data_impl=text_mmap \
        +model.data.data_impl_kwargs.newline_int=10 \
        +model.data.data_impl_kwargs.header_lines=0 \
        +model.data.data_impl_kwargs.workers=null \
        +model.data.data_impl_kwargs.sort_dataset_paths=False \
        model.share_token_embeddings=False \
        model.share_decoder_tokens_head_embeddings=False"
        sh "rm -rf examples/nlp/language_modeling/t5_pretrain_results"
        sh "rm -rf examples/nlp/language_modeling/t5_index_mappings"
      }
    }
    stage('L2: Megatron T5 with ALiBi Pretraining and Resume Training TP=2') {
      when {
        anyOf {
          branch 'main'
          changeRequest target: 'main'
        }
      }
      failFast true
      steps {
        sh "python examples/nlp/language_modeling/megatron_t5_pretraining.py \
        trainer.devices=2 \
        trainer.accelerator=gpu \
        trainer.log_every_n_steps=1 \
        trainer.val_check_interval=10 \
        trainer.limit_val_batches=2 \
        trainer.accumulate_grad_batches=1 \
        trainer.max_steps=10 \
        trainer.precision=16 \
        trainer.gradient_clip_val=1.0 \
        exp_manager.exp_dir=examples/nlp/language_modeling/t5_pretrain_results \
        model.tensor_model_parallel_size=2 \
        model.seq_length=128 \
        model.encoder.num_layers=4 \
        model.encoder.hidden_size=64 \
        model.encoder.num_attention_heads=8 \
        model.encoder.activation='swiglu' \
        model.encoder.masked_softmax_fusion=False \
        model.encoder.bias_activation_fusion=False \
        model.encoder.activations_checkpoint_method='block' \
        model.encoder.activations_checkpoint_num_layers=1 \
        model.encoder.position_embedding_type=alibi \
        model.decoder.num_layers=2 \
        model.decoder.hidden_size=64 \
        model.decoder.num_attention_heads=8 \
        model.decoder.activation='swiglu' \
        model.decoder.masked_softmax_fusion=False \
        model.decoder.bias_activation_fusion=False \
        model.decoder.activations_checkpoint_method='block' \
        model.decoder.activations_checkpoint_num_layers=1 \
        model.encoder.transformer_block_type='pre_ln' \
        model.decoder.transformer_block_type='pre_ln' \
        model.data.data_prefix=[.5,/home/TestData/nlp/nmt/toy_data/wmt14-de-en.src,.5,/home/TestData/nlp/nmt/toy_data/wmt14-de-en.ref] \
        model.data.index_mapping_dir=examples/nlp/language_modeling/t5_index_mappings \
        model.data.data_impl=text_mmap \
        +model.data.data_impl_kwargs.newline_int=10 \
        +model.data.data_impl_kwargs.header_lines=0 \
        +model.data.data_impl_kwargs.workers=null \
        +model.data.data_impl_kwargs.sort_dataset_paths=False \
        model.share_token_embeddings=False \
        model.share_decoder_tokens_head_embeddings=False"
        sh "python examples/nlp/language_modeling/megatron_t5_pretraining.py \
        trainer.devices=2 \
        trainer.accelerator=gpu \
        trainer.log_every_n_steps=1 \
        trainer.val_check_interval=1 \
        trainer.limit_val_batches=2 \
        trainer.accumulate_grad_batches=1 \
        trainer.max_steps=10 \
        trainer.precision=16 \
        trainer.gradient_clip_val=1.0 \
        exp_manager.exp_dir=examples/nlp/language_modeling/t5_pretrain_results \
        exp_manager.resume_if_exists=True \
        model.tensor_model_parallel_size=2 \
        model.seq_length=128 \
        model.encoder.num_layers=4 \
        model.encoder.hidden_size=64 \
        model.encoder.num_attention_heads=8 \
        model.encoder.activation='swiglu' \
        model.encoder.masked_softmax_fusion=False \
        model.encoder.bias_activation_fusion=False \
        model.encoder.activations_checkpoint_method='block' \
        model.encoder.activations_checkpoint_num_layers=1 \
        model.encoder.position_embedding_type=alibi \
        model.decoder.num_layers=2 \
        model.decoder.hidden_size=64 \
        model.decoder.num_attention_heads=8 \
        model.decoder.activation='swiglu' \
        model.decoder.masked_softmax_fusion=False \
        model.decoder.bias_activation_fusion=False \
        model.decoder.activations_checkpoint_method='block' \
        model.decoder.activations_checkpoint_num_layers=1 \
        model.encoder.transformer_block_type='pre_ln' \
        model.decoder.transformer_block_type='pre_ln' \
        model.data.data_prefix=[.5,/home/TestData/nlp/nmt/toy_data/wmt14-de-en.src,.5,/home/TestData/nlp/nmt/toy_data/wmt14-de-en.ref] \
        model.data.index_mapping_dir=examples/nlp/language_modeling/t5_index_mappings \
        model.data.data_impl=text_mmap \
        +model.data.data_impl_kwargs.newline_int=10 \
        +model.data.data_impl_kwargs.header_lines=0 \
        +model.data.data_impl_kwargs.workers=null \
        +model.data.data_impl_kwargs.sort_dataset_paths=False \
        model.share_token_embeddings=False \
        model.share_decoder_tokens_head_embeddings=False"
        sh "rm -rf examples/nlp/language_modeling/t5_pretrain_results"
        sh "rm -rf examples/nlp/language_modeling/t5_index_mappings"
      }
    }
    stage('L2: Megatron T5 with KERPLE Pretraining and Resume Training TP=2') {
      when {
        anyOf {
          branch 'main'
          changeRequest target: 'main'
        }
      }
      failFast true
      steps {
        sh "python examples/nlp/language_modeling/megatron_t5_pretraining.py \
        trainer.devices=2 \
        trainer.accelerator=gpu \
        trainer.log_every_n_steps=1 \
        trainer.val_check_interval=10 \
        trainer.limit_val_batches=2 \
        trainer.accumulate_grad_batches=1 \
        trainer.max_steps=10 \
        trainer.precision=16 \
        trainer.gradient_clip_val=1.0 \
        exp_manager.exp_dir=examples/nlp/language_modeling/t5_pretrain_results \
        model.tensor_model_parallel_size=2 \
        model.seq_length=128 \
        model.encoder.num_layers=4 \
        model.encoder.hidden_size=64 \
        model.encoder.num_attention_heads=8 \
        model.encoder.activation='swiglu' \
        model.encoder.masked_softmax_fusion=False \
        model.encoder.bias_activation_fusion=False \
        model.encoder.activations_checkpoint_method='block' \
        model.encoder.activations_checkpoint_num_layers=1 \
        model.encoder.position_embedding_type=kerple \
        model.decoder.num_layers=2 \
        model.decoder.hidden_size=64 \
        model.decoder.num_attention_heads=8 \
        model.decoder.activation='swiglu' \
        model.decoder.masked_softmax_fusion=False \
        model.decoder.bias_activation_fusion=False \
        model.decoder.activations_checkpoint_method='block' \
        model.decoder.activations_checkpoint_num_layers=1 \
        model.encoder.transformer_block_type='pre_ln' \
        model.decoder.transformer_block_type='pre_ln' \
        model.data.data_prefix=[.5,/home/TestData/nlp/nmt/toy_data/wmt14-de-en.src,.5,/home/TestData/nlp/nmt/toy_data/wmt14-de-en.ref] \
        model.data.index_mapping_dir=examples/nlp/language_modeling/t5_index_mappings \
        model.data.data_impl=text_mmap \
        +model.data.data_impl_kwargs.newline_int=10 \
        +model.data.data_impl_kwargs.header_lines=0 \
        +model.data.data_impl_kwargs.workers=null \
        +model.data.data_impl_kwargs.sort_dataset_paths=False \
        model.share_token_embeddings=False \
        model.share_decoder_tokens_head_embeddings=False"
        sh "python examples/nlp/language_modeling/megatron_t5_pretraining.py \
        trainer.devices=2 \
        trainer.accelerator=gpu \
        trainer.log_every_n_steps=1 \
        trainer.val_check_interval=1 \
        trainer.limit_val_batches=2 \
        trainer.accumulate_grad_batches=1 \
        trainer.max_steps=10 \
        trainer.precision=16 \
        trainer.gradient_clip_val=1.0 \
        exp_manager.exp_dir=examples/nlp/language_modeling/t5_pretrain_results \
        exp_manager.resume_if_exists=True \
        model.tensor_model_parallel_size=2 \
        model.seq_length=128 \
        model.encoder.num_layers=4 \
        model.encoder.hidden_size=64 \
        model.encoder.num_attention_heads=8 \
        model.encoder.activation='swiglu' \
        model.encoder.masked_softmax_fusion=False \
        model.encoder.bias_activation_fusion=False \
        model.encoder.activations_checkpoint_method='block' \
        model.encoder.activations_checkpoint_num_layers=1 \
        model.encoder.position_embedding_type=kerple \
        model.decoder.num_layers=2 \
        model.decoder.hidden_size=64 \
        model.decoder.num_attention_heads=8 \
        model.decoder.activation='swiglu' \
        model.decoder.masked_softmax_fusion=False \
        model.decoder.bias_activation_fusion=False \
        model.decoder.activations_checkpoint_method='block' \
        model.decoder.activations_checkpoint_num_layers=1 \
        model.encoder.transformer_block_type='pre_ln' \
        model.decoder.transformer_block_type='pre_ln' \
        model.data.data_prefix=[.5,/home/TestData/nlp/nmt/toy_data/wmt14-de-en.src,.5,/home/TestData/nlp/nmt/toy_data/wmt14-de-en.ref] \
        model.data.index_mapping_dir=examples/nlp/language_modeling/t5_index_mappings \
        model.data.data_impl=text_mmap \
        +model.data.data_impl_kwargs.newline_int=10 \
        +model.data.data_impl_kwargs.header_lines=0 \
        +model.data.data_impl_kwargs.workers=null \
        +model.data.data_impl_kwargs.sort_dataset_paths=False \
        model.share_token_embeddings=False \
        model.share_decoder_tokens_head_embeddings=False"
        sh "rm -rf examples/nlp/language_modeling/t5_pretrain_results"
        sh "rm -rf examples/nlp/language_modeling/t5_index_mappings"
      }
    }
    stage('L2: Megatron T5 Pretraining and Resume Training PP=2') {
      when {
        anyOf {
          branch 'main'
          changeRequest target: 'main'
        }
      }
      failFast true
      steps {
        sh "python examples/nlp/language_modeling/megatron_t5_pretraining.py \
        trainer.devices=2 \
        trainer.accelerator=gpu \
        trainer.log_every_n_steps=1 \
        trainer.val_check_interval=10 \
        trainer.limit_val_batches=2 \
        trainer.accumulate_grad_batches=1 \
        trainer.max_steps=10 \
        trainer.precision=16 \
        trainer.gradient_clip_val=1.0 \
        exp_manager.exp_dir=examples/nlp/language_modeling/t5_pretrain_results \
        model.pipeline_model_parallel_size=2 \
        model.pipeline_model_parallel_split_rank=1 \
        model.seq_length=256 \
        model.encoder.num_layers=4 \
        model.decoder.num_layers=1 \
        model.encoder.hidden_size=64 \
        model.decoder.hidden_size=64 \
        model.encoder.num_attention_heads=8 \
        model.decoder.num_attention_heads=8 \
        model.decoder.ffn_hidden_size=2048 \
        model.encoder.activation='gelu' \
        model.encoder.activations_checkpoint_method='block' \
        model.encoder.activations_checkpoint_num_layers=1 \
        model.encoder.transformer_block_type='pre_ln' \
        model.decoder.transformer_block_type='post_ln' \
        model.data.data_prefix=[.5,/home/TestData/nlp/megatron_t5/data/pile_val_small_bert_tokenizer_text_document,.5,/home/TestData/nlp/megatron_t5/data/pile_val_small_bert_tokenizer_text_document] \
        model.data.index_mapping_dir=examples/nlp/language_modeling/t5_index_mappings"
        sh "python examples/nlp/language_modeling/megatron_t5_pretraining.py \
        trainer.devices=2 \
        trainer.accelerator=gpu \
        trainer.log_every_n_steps=1 \
        trainer.val_check_interval=1 \
        trainer.limit_val_batches=2 \
        trainer.accumulate_grad_batches=1 \
        trainer.max_steps=10 \
        trainer.precision=16 \
        trainer.gradient_clip_val=1.0 \
        exp_manager.exp_dir=examples/nlp/language_modeling/t5_pretrain_results \
        exp_manager.resume_if_exists=True \
        model.pipeline_model_parallel_size=2 \
        model.pipeline_model_parallel_split_rank=1 \
        model.seq_length=256 \
        model.encoder.num_layers=4 \
        model.decoder.num_layers=1 \
        model.encoder.hidden_size=64 \
        model.decoder.hidden_size=64 \
        model.encoder.num_attention_heads=8 \
        model.decoder.num_attention_heads=8 \
        model.decoder.ffn_hidden_size=2048 \
        model.encoder.activation='gelu' \
        model.encoder.activations_checkpoint_method='block' \
        model.encoder.activations_checkpoint_num_layers=1 \
        model.encoder.transformer_block_type='pre_ln' \
        model.decoder.transformer_block_type='post_ln' \
        model.data.data_prefix=[.5,/home/TestData/nlp/megatron_t5/data/pile_val_small_bert_tokenizer_text_document,.5,/home/TestData/nlp/megatron_t5/data/pile_val_small_bert_tokenizer_text_document] \
        model.data.index_mapping_dir=examples/nlp/language_modeling/t5_index_mappings"
        sh "rm -rf examples/nlp/language_modeling/t5_pretrain_results"
        sh "rm -rf examples/nlp/language_modeling/t5_index_mappings"
      }
    }
    stage('L2: Megatron T5 w/ Mixture of Expert Pretraining') {
      when {
        anyOf {
          branch 'main'
          changeRequest target: 'main'
        }
      }
      failFast true
      steps {
        sh "python examples/nlp/language_modeling/megatron_t5_pretraining.py \
        trainer.devices=2 \
        trainer.accelerator=gpu \
        trainer.log_every_n_steps=1 \
        trainer.val_check_interval=10 \
        trainer.limit_val_batches=2 \
        trainer.accumulate_grad_batches=1 \
        trainer.max_steps=10 \
        trainer.precision=16 \
        trainer.gradient_clip_val=1.0 \
        exp_manager.exp_dir=examples/nlp/language_modeling/t5_pretrain_results \
        model.pipeline_model_parallel_split_rank=1 \
        model.seq_length=256 \
        model.encoder.num_layers=4 \
        model.decoder.num_layers=1 \
        model.encoder.num_moe_experts=4 \
        model.decoder.num_moe_experts=4 \
        model.encoder.moe_frequency=3 \
        model.decoder.moe_frequency=1 \
        model.encoder.hidden_size=64 \
        model.decoder.hidden_size=64 \
        model.encoder.num_attention_heads=8 \
        model.decoder.num_attention_heads=8 \
        model.decoder.ffn_hidden_size=2048 \
        model.encoder.activation='gelu' \
        model.encoder.activations_checkpoint_method='block' \
        model.encoder.activations_checkpoint_num_layers=1 \
        model.encoder.transformer_block_type='pre_ln' \
        model.decoder.transformer_block_type='post_ln' \
        model.data.data_prefix=[.5,/home/TestData/nlp/megatron_t5/data/pile_val_small_bert_tokenizer_text_document,.5,/home/TestData/nlp/megatron_t5/data/pile_val_small_bert_tokenizer_text_document] \
        model.data.index_mapping_dir=examples/nlp/language_modeling/t5_index_mappings"
        sh "rm -rf examples/nlp/language_modeling/t5_pretrain_results"
        sh "rm -rf examples/nlp/language_modeling/t5_index_mappings"
      }
    }

    stage('L2: Megatron UL2 Pretraining and Resume Training TP=2') {
      when {
        anyOf {
          branch 'main'
          changeRequest target: 'main'
        }
      }
      failFast true
      steps {
        sh "python examples/nlp/language_modeling/megatron_t5_pretraining.py -cn megatron_ul2_config \
        trainer.devices=2 \
        trainer.accelerator=gpu \
        trainer.log_every_n_steps=1 \
        trainer.val_check_interval=10 \
        trainer.limit_val_batches=2 \
        trainer.accumulate_grad_batches=1 \
        trainer.max_steps=10 \
        trainer.precision=16 \
        trainer.gradient_clip_val=1.0 \
        exp_manager.exp_dir=examples/nlp/language_modeling/t5_pretrain_results \
        model.tensor_model_parallel_size=2 \
        model.seq_length=128 \
        model.encoder.num_layers=4 \
        model.encoder.hidden_size=64 \
        model.encoder.num_attention_heads=8 \
        model.encoder.activation='swiglu' \
        model.encoder.bias_activation_fusion=False \
        model.encoder.activations_checkpoint_method='block' \
        model.encoder.activations_checkpoint_num_layers=1 \
        model.encoder.transformer_block_type='normformer' \
        model.encoder.headscale=True \
        model.decoder.num_layers=4 \
        model.decoder.hidden_size=64 \
        model.decoder.num_attention_heads=8 \
        model.decoder.activation='geglu' \
        model.decoder.bias_activation_fusion=False \
        model.decoder.activations_checkpoint_method='block' \
        model.decoder.activations_checkpoint_num_layers=1 \
        model.decoder.transformer_block_type='normformer' \
        model.decoder.headscale=False \
        model.data.data_prefix=[.5,/home/TestData/nlp/megatron_t5/data/pile_val_small_bert_tokenizer_text_document,.5,/home/TestData/nlp/megatron_t5/data/pile_val_small_bert_tokenizer_text_document] \
        model.data.index_mapping_dir=examples/nlp/language_modeling/t5_index_mappings"
        sh "python examples/nlp/language_modeling/megatron_t5_pretraining.py \
        trainer.devices=2 \
        trainer.accelerator=gpu \
        trainer.log_every_n_steps=1 \
        trainer.val_check_interval=1 \
        trainer.limit_val_batches=2 \
        trainer.accumulate_grad_batches=1 \
        trainer.max_steps=10 \
        trainer.precision=16 \
        trainer.gradient_clip_val=1.0 \
        exp_manager.exp_dir=examples/nlp/language_modeling/t5_pretrain_results \
        exp_manager.resume_if_exists=True \
        model.tensor_model_parallel_size=2 \
        model.seq_length=128 \
        model.encoder.num_layers=4 \
        model.encoder.hidden_size=64 \
        model.encoder.num_attention_heads=8 \
        model.encoder.activation='swiglu' \
        model.encoder.bias_activation_fusion=False \
        model.encoder.activations_checkpoint_method='block' \
        model.encoder.activations_checkpoint_num_layers=1 \
        model.encoder.transformer_block_type='normformer' \
        model.encoder.headscale=True \
        model.decoder.num_layers=4 \
        model.decoder.hidden_size=64 \
        model.decoder.num_attention_heads=8 \
        model.decoder.activation='geglu' \
        model.decoder.bias_activation_fusion=False \
        model.decoder.activations_checkpoint_method='block' \
        model.decoder.activations_checkpoint_num_layers=1 \
        model.decoder.transformer_block_type='normformer' \
        model.decoder.headscale=False \
        model.data.data_prefix=[.5,/home/TestData/nlp/megatron_t5/data/pile_val_small_bert_tokenizer_text_document,.5,/home/TestData/nlp/megatron_t5/data/pile_val_small_bert_tokenizer_text_document] \
        model.data.index_mapping_dir=examples/nlp/language_modeling/t5_index_mappings"
        sh "rm -rf examples/nlp/language_modeling/t5_pretrain_results"
        sh "rm -rf examples/nlp/language_modeling/t5_index_mappings"
      }
    }
    stage('L2: Megatron T5 Eval') {
      when {
        anyOf {
          branch 'main'
          changeRequest target: 'main'
        }
      }
      failFast true
      steps{
        sh "python examples/nlp/language_modeling/megatron_t5_eval.py \
            --model_file \
            /home/TestData/nlp/megatron_t5/8m/megatron_t5_8m-refactor.nemo \
            --prompt \
            'How do I fix my GPU memory issue? I am seeing <mask> out of memory.' \
            --tensor_model_parallel_size 1"
      }
    }
    stage('L2: Megatron BART Pretraining and Resume Training, TP=2') {
      when {
        anyOf {
          branch 'main'
          changeRequest target: 'main'
        }
      }
      failFast true
      steps {
        sh "python examples/nlp/language_modeling/megatron_bart_pretraining.py \
        trainer.devices=2 \
        trainer.accelerator=gpu \
        trainer.log_every_n_steps=1 \
        trainer.val_check_interval=2 \
        trainer.limit_val_batches=2 \
        trainer.accumulate_grad_batches=1 \
        trainer.max_steps=3 \
        trainer.precision=16 \
        trainer.gradient_clip_val=1.0 \
        exp_manager.exp_dir=examples/nlp/language_modeling/bart_pretrain_results \
        model.tensor_model_parallel_size=2 \
        model.seq_length=128 \
        model.encoder.num_layers=4 \
        model.encoder.hidden_size=64 \
        model.encoder.num_attention_heads=8 \
        model.encoder.activation='reglu' \
        model.encoder.bias_activation_fusion=False \
        model.encoder.activations_checkpoint_method='block' \
        model.encoder.activations_checkpoint_num_layers=1 \
        model.decoder.num_layers=4 \
        model.decoder.hidden_size=64 \
        model.decoder.num_attention_heads=8 \
        model.decoder.activation='reglu' \
        model.decoder.bias_activation_fusion=False \
        model.decoder.activations_checkpoint_method='block' \
        model.decoder.activations_checkpoint_num_layers=1 \
        model.data.data_prefix='{train:[1.0,/home/TestData/nlp/megatron_t5/data/pile_val_small_bert_tokenizer_text_document],test:[/home/TestData/nlp/megatron_t5/data/pile_val_small_bert_tokenizer_text_document], validation:[/home/TestData/nlp/megatron_t5/data/pile_val_small_bert_tokenizer_text_document]}'"
        sh "python examples/nlp/language_modeling/megatron_bart_pretraining.py \
        trainer.devices=2 \
        trainer.accelerator=gpu \
        trainer.log_every_n_steps=1 \
        trainer.val_check_interval=2 \
        trainer.limit_val_batches=5 \
        trainer.accumulate_grad_batches=1 \
        trainer.max_steps=6 \
        trainer.precision=16 \
        trainer.gradient_clip_val=1.0 \
        exp_manager.exp_dir=examples/nlp/language_modeling/bart_pretrain_results \
        exp_manager.resume_if_exists=True \
        model.tensor_model_parallel_size=2 \
        model.seq_length=128 \
        model.encoder.num_layers=4 \
        model.encoder.hidden_size=64 \
        model.encoder.num_attention_heads=8 \
        model.encoder.activation='reglu' \
        model.encoder.bias_activation_fusion=False \
        model.encoder.activations_checkpoint_method='block' \
        model.encoder.activations_checkpoint_num_layers=1 \
        model.decoder.num_layers=4 \
        model.decoder.hidden_size=64 \
        model.decoder.num_attention_heads=8 \
        model.decoder.activation='reglu' \
        model.decoder.bias_activation_fusion=False \
        model.decoder.activations_checkpoint_method='block' \
        model.decoder.activations_checkpoint_num_layers=1 \
        model.data.data_prefix='{train:[1.0,/home/TestData/nlp/megatron_t5/data/pile_val_small_bert_tokenizer_text_document],test:[/home/TestData/nlp/megatron_t5/data/pile_val_small_bert_tokenizer_text_document], validation:[/home/TestData/nlp/megatron_t5/data/pile_val_small_bert_tokenizer_text_document]}'"
        sh "rm -rf examples/nlp/language_modeling/bart_pretrain_results"
      }
    }
    stage('L2: Megatron BART Pretraining and Resume Training, PP=2') {
      when {
        anyOf {
          branch 'main'
          changeRequest target: 'main'
        }
      }
      failFast true
      steps {
        sh "python examples/nlp/language_modeling/megatron_bart_pretraining.py \
        trainer.devices=2 \
        trainer.accelerator=gpu \
        trainer.log_every_n_steps=1 \
        trainer.val_check_interval=10 \
        trainer.limit_val_batches=2 \
        trainer.accumulate_grad_batches=1 \
        trainer.max_steps=10 \
        trainer.precision=16 \
        trainer.gradient_clip_val=1.0 \
        exp_manager.exp_dir=examples/nlp/language_modeling/bart_pretrain_results \
        model.pipeline_model_parallel_size=2 \
        model.pipeline_model_parallel_split_rank=1 \
        model.seq_length=256 \
        model.encoder.num_layers=4 \
        model.encoder.hidden_size=64 \
        model.encoder.num_attention_heads=8 \
        model.encoder.activation='geglu' \
        model.encoder.bias_activation_fusion=False \
        model.encoder.activations_checkpoint_method='block' \
        model.encoder.activations_checkpoint_num_layers=1 \
        model.decoder.num_layers=4 \
        model.decoder.hidden_size=64 \
        model.decoder.num_attention_heads=8 \
        model.decoder.activation='geglu' \
        model.decoder.bias_activation_fusion=False \
        model.decoder.activations_checkpoint_method='block' \
        model.decoder.activations_checkpoint_num_layers=1 \
        model.data.respect_document_boundaries=False \
        model.data.data_prefix=[.5,/home/TestData/nlp/megatron_t5/data/pile_val_small_bert_tokenizer_text_document,.5,/home/TestData/nlp/megatron_t5/data/pile_val_small_bert_tokenizer_text_document]"
        sh "python examples/nlp/language_modeling/megatron_bart_pretraining.py \
        trainer.devices=2 \
        trainer.accelerator=gpu \
        trainer.log_every_n_steps=1 \
        trainer.val_check_interval=1 \
        trainer.limit_val_batches=2 \
        trainer.accumulate_grad_batches=1 \
        trainer.max_steps=10 \
        trainer.precision=16 \
        trainer.gradient_clip_val=1.0 \
        exp_manager.exp_dir=examples/nlp/language_modeling/bart_pretrain_results \
        exp_manager.resume_if_exists=True \
        model.pipeline_model_parallel_size=2 \
        model.pipeline_model_parallel_split_rank=1 \
        model.seq_length=256 \
        model.encoder.num_layers=4 \
        model.encoder.hidden_size=64 \
        model.encoder.num_attention_heads=8 \
        model.encoder.activation='geglu' \
        model.encoder.bias_activation_fusion=False \
        model.encoder.activations_checkpoint_method='block' \
        model.encoder.activations_checkpoint_num_layers=1 \
        model.decoder.num_layers=4 \
        model.decoder.hidden_size=64 \
        model.decoder.num_attention_heads=8 \
        model.decoder.activation='geglu' \
        model.decoder.bias_activation_fusion=False \
        model.decoder.activations_checkpoint_method='block' \
        model.decoder.activations_checkpoint_num_layers=1 \
        model.data.respect_document_boundaries=False \
        model.data.data_prefix=[.5,/home/TestData/nlp/megatron_t5/data/pile_val_small_bert_tokenizer_text_document,.5,/home/TestData/nlp/megatron_t5/data/pile_val_small_bert_tokenizer_text_document]"
        sh "rm -rf examples/nlp/language_modeling/bart_pretrain_results"
      }
    }
    stage('L2: Megatron T5 GLUE/XNLI Finetuning') {
      when {
        anyOf {
          branch 'main'
          changeRequest target: 'main'
        }
      }
      failFast true
      parallel {
        // TODO(Oktai15): update it in 1.8.0 version
        stage('T5 GLUE RTE') {
          steps {
            sh "python examples/nlp/language_modeling/megatron_t5_seq2seq_finetune.py \
            trainer.devices=1 \
            trainer.accelerator=gpu \
            trainer.log_every_n_steps=1 \
            trainer.val_check_interval=1 \
            +trainer.limit_val_batches=2 \
            +trainer.limit_test_batches=2 \
            trainer.accumulate_grad_batches=1 \
            trainer.max_steps=2 \
            trainer.precision=16 \
            exp_manager.exp_dir=examples/nlp/language_modeling/t5_glue_results \
            model.restore_from_path=/home/TestData/nlp/megatron_t5/8m/megatron_t5_8m-refactor.nemo \
            model.pipeline_model_parallel_size=1 \
            model.pipeline_model_parallel_split_rank=0 \
            model.data.train_ds.task_name=rte \
            model.data.train_ds.global_batch_size=4 \
            model.data.train_ds.micro_batch_size=2 \
            model.data.validation_ds.global_batch_size=2 \
            model.data.validation_ds.micro_batch_size=2 \
            model.data.train_ds.file_path=/home/TestData/nlp/megatron_t5/data/train_ci.tsv \
            model.data.validation_ds.task_name=rte \
            model.data.validation_ds.file_path=/home/TestData/nlp/megatron_t5/data/dev_ci.tsv \
            "
            sh "rm -rf examples/nlp/language_modeling/t5_glue_results"
          }
        }
        stage('T5 GLUE XNLI') {
          steps {
            sh "python examples/nlp/language_modeling/megatron_t5_seq2seq_finetune.py \
            -cn megatron_t5_config_finetune_glue_xnli \
            trainer.devices=1 \
            trainer.accelerator=gpu \
            trainer.log_every_n_steps=1 \
            trainer.val_check_interval=1 \
            +trainer.limit_val_batches=2 \
            +trainer.limit_test_batches=2 \
            trainer.accumulate_grad_batches=1 \
            trainer.max_steps=2 \
            trainer.precision=16 \
            exp_manager.exp_dir=examples/nlp/language_modeling/t5_xnli_results \
            model.restore_from_path=/home/TestData/nlp/megatron_t5/8m/megatron_t5_8m-refactor.nemo \
            model.pipeline_model_parallel_size=1 \
            model.pipeline_model_parallel_split_rank=0 \
            model.data.train_ds.global_batch_size=4 \
            model.data.train_ds.micro_batch_size=2 \
            model.data.validation_ds.global_batch_size=2 \
            model.data.validation_ds.micro_batch_size=2 \
            model.data.test_ds.global_batch_size=2 \
            model.data.test_ds.micro_batch_size=2 \
            model.data.train_ds.task_name=rte \
            model.data.train_ds.file_path=/home/TestData/nlp/megatron_t5/data/train_ci.tsv \
            model.data.validation_ds.task_name=xnli \
            model.data.validation_ds.file_path=/home/TestData/nlp/megatron_t5/data/xnli_dev_ci.tsv \
            model.data.test_ds.task_name=xnli \
            model.data.test_ds.file_path=/home/TestData/nlp/megatron_t5/data/xnli_dev_ci.tsv \
            "
            sh "rm -rf examples/nlp/language_modeling/t5_xnli_results"
          }
        }
      }
    }

    stage('L2: Megatron T5 PEFT Lora TP=2') {
      when {
        anyOf {
          branch 'main'
          changeRequest target: 'main'
        }
      }
      failFast true
      steps {
        sh "rm -rf /home/TestData/nlp/t5_lora_tuning_tp2"
        sh "python examples/nlp/language_modeling/tuning/megatron_t5_peft_tuning.py \
        trainer.devices=2 \
        trainer.log_every_n_steps=1 \
        trainer.max_epochs=9999 \
        trainer.max_steps=3 \
        trainer.val_check_interval=3 \
        ++trainer.limit_val_batches=2 \
        trainer.precision=16 \
        exp_manager.exp_dir=/home/TestData/nlp/t5_lora_tuning_tp2 \
        model.pipeline_model_parallel_size=1 \
        model.tensor_model_parallel_size=2 \
        model.restore_from_path=/home/TestData/nlp/megatron_t5/8m/megatron_t5_8m_tp2.nemo \
        model.peft.peft_scheme='lora' \
        model.answer_only_loss=True \
        model.micro_batch_size=1 \
        model.global_batch_size=1 \
        model.data.train_ds.file_names=[/home/TestData/nlp/megatron_sft/quarel.jsonl] \
        model.data.train_ds.concat_sampling_probabilities=[1.0] \
        model.data.train_ds.num_workers=0 \
        model.data.validation_ds.num_workers=0 \
        model.data.validation_ds.file_names=[/home/TestData/nlp/megatron_sft/quarel.jsonl] \
        model.data.validation_ds.names=[quarel]"
        sh "python examples/nlp/language_modeling/tuning/megatron_t5_peft_eval.py \
        model.restore_from_path=/home/TestData/nlp/megatron_t5/8m/megatron_t5_8m_tp2.nemo \
        model.peft.restore_from_path=/home/TestData/nlp/t5_lora_tuning_tp2/megatron_t5_peft_lora_tuning/checkpoints/megatron_t5_peft_lora_tuning.nemo \
        model.peft.restore_from_ckpt_name=null \
        model.peft.restore_from_hparams_path=null \
        model.tensor_model_parallel_size=2 \
        trainer.devices=2 \
        model.data.test_ds.file_names=[/home/TestData/nlp/megatron_sft/quarel_4.jsonl] \
        model.data.test_ds.names=['quarel4'] \
        model.global_batch_size=2 \
        model.micro_batch_size=1 \
        model.data.test_ds.tokens_to_generate=10 \
        model.data.test_ds.write_predictions_to_file=True \
        model.data.test_ds.output_file_path_prefix='/home/TestData/nlp/t5_lora_tuning_tp2/out' \
        inference.greedy=True \
        inference.repetition_penalty=1.0 \
        inference.outfile_path='/home/TestData/nlp/t5_lora_tuning_tp2/out.jsonl'"
        sh "rm -rf /home/TestData/nlp/t5_lora_tuning_tp2"
      }
    }


    stage('L2: Megatron Mock Data Generation') {
      when {
        anyOf {
          branch 'main'
          changeRequest target: 'main'
        }
      }
      failFast true
      parallel {
        stage('MockGPTDataset') {
          steps {
            sh "python examples/nlp/language_modeling/megatron_gpt_pretraining.py \
            trainer.max_steps=10 \
            trainer.limit_val_batches=7 \
            trainer.val_check_interval=10 \
            exp_manager.exp_dir=examples/nlp/language_modeling/gpt_pretrain_results \
            model.data.data_impl=mock \
            model.data.data_prefix=[] \
            "
            sh "rm -rf examples/nlp/language_modeling/gpt_pretrain_results"
          }
        }
        stage('MockT5Dataset') {
          steps {
            sh "python examples/nlp/language_modeling/megatron_t5_pretraining.py \
            trainer.max_steps=10 \
            trainer.limit_val_batches=3 \
            trainer.val_check_interval=10 \
            exp_manager.exp_dir=examples/nlp/language_modeling/t5_pretrain_results \
            model.data.data_impl=mock \
            model.data.data_prefix=[] \
            "
            sh "rm -rf examples/nlp/language_modeling/t5_pretrain_results"
          }
        }
      }
    }
    stage('L2: TTS Fast dev runs 1') {
      when {
        anyOf {
          branch 'main'
          changeRequest target: 'main'
        }
      }
      parallel {
        stage('Tacotron 2') {
          steps {
            sh 'python examples/tts/tacotron2.py \
            train_dataset=/home/TestData/an4_dataset/an4_train.json \
            validation_datasets=/home/TestData/an4_dataset/an4_val.json \
            trainer.devices=[0] \
            trainer.accelerator="gpu" \
            +trainer.limit_train_batches=1 +trainer.limit_val_batches=1 trainer.max_epochs=1 \
            trainer.strategy=auto \
            model.decoder.decoder_rnn_dim=256 \
            model.decoder.attention_rnn_dim=1024 \
            model.decoder.prenet_dim=128 \
            model.postnet.postnet_n_convolutions=3 \
            model.train_ds.dataloader_params.batch_size=4 \
            model.train_ds.dataloader_params.num_workers=0 \
            model.validation_ds.dataloader_params.batch_size=4 \
            model.validation_ds.dataloader_params.num_workers=0 \
            ~model.text_normalizer \
            ~model.text_normalizer_call_kwargs \
            ~trainer.check_val_every_n_epoch \
            '
          }
        }
        stage('WaveGlow') {
          steps {
            sh 'python examples/tts/waveglow.py \
            train_dataset=/home/TestData/an4_dataset/an4_train.json \
            validation_datasets=/home/TestData/an4_dataset/an4_val.json \
            trainer.devices="[0]" \
            +trainer.limit_train_batches=1 +trainer.limit_val_batches=1 trainer.max_epochs=1 \
            trainer.strategy=auto \
            model.train_ds.dataloader_params.batch_size=4 \
            model.train_ds.dataloader_params.num_workers=0 \
            model.validation_ds.dataloader_params.batch_size=4 \
            model.validation_ds.dataloader_params.num_workers=0 \
            model.waveglow.n_flows=4 \
            model.waveglow.n_wn_layers=2 \
            model.waveglow.n_wn_channels=32 \
            ~trainer.check_val_every_n_epoch'
          }
        }
        stage('FastPitch') {
          steps {
            sh 'python examples/tts/fastpitch.py \
            --config-name fastpitch_align_v1.05 \
            train_dataset=/home/TestData/an4_dataset/an4_train.json \
            validation_datasets=/home/TestData/an4_dataset/an4_val.json \
            sup_data_path=/home/TestData/an4_dataset/beta_priors \
            trainer.devices="[0]" \
            +trainer.limit_train_batches=1 \
            +trainer.limit_val_batches=1 \
            trainer.max_epochs=1 \
            trainer.strategy=auto \
            model.pitch_mean=212.35873413085938 \
            model.pitch_std=68.52806091308594 \
            model.train_ds.dataloader_params.batch_size=4 \
            model.train_ds.dataloader_params.num_workers=0 \
            model.validation_ds.dataloader_params.batch_size=4 \
            model.validation_ds.dataloader_params.num_workers=0 \
            model.symbols_embedding_dim=64 \
            model.input_fft.d_inner=384 \
            model.input_fft.n_layer=2 \
            model.output_fft.d_inner=384 \
            model.output_fft.n_layer=2 \
            ~trainer.check_val_every_n_epoch \
            ~model.text_normalizer \
            ~model.text_normalizer_call_kwargs'
          }
        }
        stage('RADTTS') {
          steps {
            sh 'python examples/tts/radtts.py \
            train_dataset=/home/TestData/an4_dataset/an4_train.json \
            validation_datasets=/home/TestData/an4_dataset/an4_val.json \
            sup_data_path=/home/TestData/an4_dataset/radtts_beta_priors \
            trainer.devices="[0]" \
            +trainer.limit_train_batches=1 \
            +trainer.limit_val_batches=1 \
            trainer.max_epochs=1 \
            trainer.strategy=auto \
            model.pitch_mean=212.35873413085938 \
            model.pitch_std=68.52806091308594 \
            model.train_ds.dataloader_params.batch_size=4 \
            model.train_ds.dataloader_params.num_workers=0 \
            model.validation_ds.dataloader_params.batch_size=4 \
            model.validation_ds.dataloader_params.num_workers=0 \
            export_dir=/home/TestData/radtts_test \
            model.optim.lr=0.0001 \
            model.modelConfig.decoder_use_partial_padding=True \
            ~trainer.check_val_every_n_epoch \
            ~model.text_normalizer \
            ~model.text_normalizer_call_kwargs'
          }
        }
        stage('Mixer-TTS') {
          steps {
            sh 'python examples/tts/mixer_tts.py \
            train_dataset=/home/TestData/an4_dataset/an4_train.json \
            validation_datasets=/home/TestData/an4_dataset/an4_val.json \
            sup_data_path=/home/TestData/an4_dataset/sup_data \
            trainer.devices="[0]" \
            +trainer.limit_train_batches=1 \
            +trainer.limit_val_batches=1 \
            trainer.max_epochs=1 \
            trainer.strategy=auto \
            model.pitch_mean=212.35873413085938 \
            model.pitch_std=68.52806091308594 \
            model.train_ds.dataloader_params.batch_size=4 \
            model.train_ds.dataloader_params.num_workers=0 \
            model.validation_ds.dataloader_params.batch_size=4 \
            model.validation_ds.dataloader_params.num_workers=0 \
            ~trainer.check_val_every_n_epoch \
            ~model.text_normalizer \
            ~model.text_normalizer_call_kwargs'
          }
        }
        stage('Hifigan') {
          steps {
            sh 'python examples/tts/hifigan.py \
            train_dataset=/home/TestData/an4_dataset/an4_train.json \
            validation_datasets=/home/TestData/an4_dataset/an4_val.json \
            trainer.devices="[0]" \
            +trainer.limit_train_batches=1 \
            +trainer.limit_val_batches=1 \
            +trainer.max_epochs=1 \
            trainer.strategy=auto \
            model.train_ds.dataloader_params.batch_size=4 \
            model.train_ds.dataloader_params.num_workers=0 \
            model.validation_ds.dataloader_params.batch_size=4 \
            model.validation_ds.dataloader_params.num_workers=0 \
            model.generator.upsample_initial_channel=64 \
            +model.debug=true \
            ~trainer.check_val_every_n_epoch'
          }
        }
      }
    }

    stage('L??: Speech Checkpoints tests') {
      when {
        anyOf {
          branch 'main'
          changeRequest target: 'main'
        }
      }
      failFast true
      steps {
        sh 'CUDA_VISIBLE_DEVICES=0 python examples/asr/speech_to_text_eval.py \
            pretrained_name=QuartzNet15x5Base-En  \
            dataset_manifest=/home/TestData/librispeech/librivox-dev-other.json \
            batch_size=64 \
            tolerance=0.1012'
        sh 'rm -f examples/asr/evaluation_transcripts.json'
      }
    }
  }

  post {
    always {
      sh 'chmod -R 777 .'
      cleanWs()
    }
  }
}<|MERGE_RESOLUTION|>--- conflicted
+++ resolved
@@ -57,18 +57,6 @@
       }
     }
 
-<<<<<<< HEAD
-    stage('Megatron Core installation') {
-      steps {
-        // pinned MCore https://github.com/NVIDIA/Megatron-LM/commit/954a65b04c01a4986adbad2a7cc9e9a2d094dd77
-        // ToT for 23.08 branch
-        sh 'git clone https://github.com/NVIDIA/Megatron-LM.git && \
-            cd Megatron-LM && \
-            git checkout 954a65b04c01a4986adbad2a7cc9e9a2d094dd77 && \
-            pip install -e .'
-      }
-    }
-=======
     // megatron-core 0.3 has been pinned in the requirements, this should not be needed on r1.21.0
     // stage('Megatron Core installation') {
     //   steps {
@@ -80,7 +68,6 @@
     //         pip install -e .'
     //   }
     // }
->>>>>>> e57aff03
 
 
     stage('PyTorch Lightning version') {
