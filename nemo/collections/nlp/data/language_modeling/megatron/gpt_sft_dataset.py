# Copyright (c) 2023, NVIDIA CORPORATION.  All rights reserved.
#
# Licensed under the Apache License, Version 2.0 (the "License");
# you may not use this file except in compliance with the License.
# You may obtain a copy of the License at
#
#     http://www.apache.org/licenses/LICENSE-2.0
#
# Unless required by applicable law or agreed to in writing, software
# distributed under the License is distributed on an "AS IS" BASIS,
# WITHOUT WARRANTIES OR CONDITIONS OF ANY KIND, either express or implied.
# See the License for the specific language governing permissions and
# limitations under the License.

import re
from typing import List, Optional

import numpy as np
import torch
from datasets import load_dataset

from nemo.collections.common.tokenizers.tokenizer_spec import TokenizerSpec
from nemo.collections.nlp.data.language_modeling.megatron.dataset_utils import get_samples_mapping
from nemo.collections.nlp.data.language_modeling.text_memmap_dataset import JSONLMemMapDataset
from nemo.core.classes import Dataset
from nemo.utils import logging

__all__ = ['GPTSFTDataset']


class GPTSFTDataset(Dataset):
    def __init__(
        self,
        file_path: str,
        tokenizer: TokenizerSpec,
        max_seq_length: int = 1024,
        min_seq_length: int = 1,
        add_bos: bool = False,
        add_eos: bool = True,
        add_sep: bool = False,
        sep_id: int = None,
        max_num_samples: int = None,
        seed: int = 1234,
        label_key: str = "answer",
        answer_only_loss: bool = True,
        truncation_field: str = "text",
        pad_to_max_length: bool = False,  # (@adithyare) allows for much faster training especially in PEFT settings.
        index_mapping_dir: str = None,
        prompt_template: str = None,
        virtual_tokens: int = 0,
        tokens_to_generate: int = 0,
        memmap_workers: Optional[int] = None,
        hf_dataset: bool = False,
        truncation_method: str = 'right',
    ):
        """
        file_path: Path to a JSONL GPT supervised fine-tuning dataset. Data is formatted as multiple JSON lines with each line formatted as follows. {'input': 'John von Neumann\nVon Neumann made fundamental contributions .... Q: What did the math of artificial viscosity do?', 'output': 'smoothed the shock transition without sacrificing basic physics'}
        tokenizer: Tokenizer for the dataset. Instance of a class that inherits TokenizerSpec (ex: YTTM, SentencePiece).
        max_seq_length (int): maximum sequence length for each dataset examples. Examples will either be truncated to fit this length or dropped if they cannot be truncated.
        min_seq_length (int): min length of each data example in the dataset. Data examples will be dropped if they do not meet the min length requirements.
        add_bos (bool): Whether to add a beginning of sentence token to each data example
        add_eos (bool): Whether to add an end of sentence token to each data example
        add_sep (bool): Whether to add a separation token to each data example (goes between prompt and answer)
        tokens_to_generate (int): (inference only) Number of tokens to generate during inference
        seed: Random seed for data shuffling.
        max_num_samples: Maximum number of samples to load. This can be > dataset length if you want to oversample data. If None, all samples will be loaded.
        seed: int = 1234,
        label_key: Key to use for the label in your JSONL file
        answer_only_loss: If True, will compute the loss only on the answer part of the input. If False, will compute the loss on the entire input.
        truncation_field: Field to use for truncation. (Options: keys in prompt_template). Field to be used for truncation if the combined length exceeds the max sequence length.
        pad_to_max_length: Whether to pad the input to the max sequence length. If False, will pad to the max length of the current batch.
        index_mapping_dir: Directory to save the index mapping to. If None, will write to the same folder as the dataset.
        prompt_template: Prompt template to inject via an fstring. Formatted like Q: {context_key}\n\nA: {label_key}
        hf_dataset: Whether to load the json file with the HuggingFace dataset. otherwise, will load the jsonl file with the JSONLMemMapDataset.
        truncation_method: Truncation from which position. Options: ['left', 'right']
        """
        self.tokenizer = tokenizer
        self.file_path = file_path
        self.max_seq_length = max_seq_length
        self.min_seq_length = min_seq_length
        self.add_bos = add_bos
        self.add_eos = add_eos
        self.add_sep = add_sep
        self.sep_id = sep_id
        self.max_num_samples = max_num_samples
        self.seed = seed
        self.label_key = label_key
        self.answer_only_loss = answer_only_loss
        self.truncation_fields = truncation_field.split(',')
        self.pad_to_max_length = pad_to_max_length
        self.index_mapping_dir = index_mapping_dir
        self.prompt_template = prompt_template
        self.virtual_tokens = virtual_tokens
        self.tokens_to_generate = tokens_to_generate
        self.truncation_method = truncation_method

        if hf_dataset:
            self.indexed_dataset = load_dataset(
                'json', data_files=file_path, cache_dir=index_mapping_dir, num_proc=memmap_workers, split='train'
            )
        else:
            self.indexed_dataset = JSONLMemMapDataset(
                dataset_paths=[file_path],
                tokenizer=None,
                header_lines=0,
                index_mapping_dir=index_mapping_dir,
                workers=memmap_workers,
            )

        # Validate prompt template
        self._maybe_validate_prompt_template()

        # Will be None after this call if `max_num_samples` is None
        self._build_samples_mapping()

    def _maybe_validate_prompt_template(self):
        assert (
            self.prompt_template is not None
        ), f'we need prompt_template to combine contexts and label {self.label_key}'
        # When providing things like newlines in the prompt template via the CLI, they are escaped. This line unescapes them.
        self.prompt_template = self.prompt_template.encode('utf-8').decode('unicode_escape')
        self.prompt_template_keys = re.findall(r'{(.*?)}', self.prompt_template)

        label_placeholder = f'{{{self.label_key}}}'
        assert (
            self.prompt_template[-len(label_placeholder) :] == label_placeholder
        ), f'{label_placeholder} must be at the end of prompt_template.'

        # Legacy checkpoints has self.truncation_fields = ['context'] and self.prompt_template_keys = ['input', 'output']
        if self.prompt_template_keys[0] == 'input' and self.truncation_fields[0] == 'context':
            self.truncation_fields[0] = self.prompt_template_keys[0]

        assert set(self.truncation_fields).issubset(
            self.prompt_template_keys
        ), f'truncation_fields {self.truncation_fields} must in {self.prompt_template_keys}'

    def _build_samples_mapping(self):
        if self.max_num_samples is not None:
            self.samples_mapping = get_samples_mapping(
                indexed_dataset=self.indexed_dataset,
                data_prefix=self.file_path,
                num_epochs=None,
                max_num_samples=self.max_num_samples,
                max_seq_length=self.max_seq_length - 2,
                short_seq_prob=0,
                seed=self.seed,
                name=self.file_path.split('/')[-1],
                binary_head=False,
                index_mapping_dir=self.index_mapping_dir,
            )
        else:
            self.samples_mapping = None

    def __len__(self):
        if self.max_num_samples is None:
            return len(self.indexed_dataset)
        else:
            return len(self.samples_mapping)

    def __getitem__(self, idx):
        if isinstance(idx, np.int64):
            idx = idx.item()

        if self.samples_mapping is not None:
            assert idx < len(self.samples_mapping)
            idx, _, _ = self.samples_mapping[idx]
            if isinstance(idx, np.uint32):
                idx = idx.item()

        assert idx < len(self.indexed_dataset)
        # idx may < 0 because we pad_samples_to_global_batch_size, e.g. id = -1
        if idx < 0:
            idx = len(self) + idx
        try:
            example = self.indexed_dataset[idx]
        except Exception as e:
            logging.error(f"Error while loading example {idx} from dataset {self.file_path}")
            raise e
        return self._process_example(example)

    def _separate_template(self, prompt_template_values: List[str]):
        """
        Combine contexts and label based on prompt_template into a list of strings and a list of keys.

        Args:
            prompt_template_values (List[str]): the list of context and label strings extrated from jsonl file with prompt_template_keys.

        Returns:
            template_strings (List[str]): separated prompt_template with contexts/label placeholder filled with corresponding strings
            template_strings_keys (List[str]): strings point to placeholder keys or <template>
            
        Examples:
            prompt_template = 'Context:  {context} Question: {question} Answer: {label}'
            prompt_template_values = ['xxx', 'yyy', 'zzz']
            
            # tokenizer.space_sensitive = True
            template_strings = ['Context:', '  xxx', ' Question:', ' yyy', ' Answer:', ' zzz'] 
            
            # tokenizer.space_sensitive = False
            template_strings = ['Context:', ' xxx', 'Question:', 'yyy', 'Answer:', 'zzz'] 
            
            template_strings_keys = ['<template>', 'context', '<template>', 'question', '<template>', 'label']
        """
        placeholders = [f'{{{k}}}' for k in self.prompt_template_keys]

        # placeholder to string
        ph_to_s = {ph: s for ph, s in zip(placeholders, prompt_template_values)}
        # placeholder to key
        ph_to_k = {ph: k for ph, k in zip(placeholders, self.prompt_template_keys)}

        # separate prompt_template based on '<space>{placeholder}'
        # examples:
        #   self.prompt_template = "Context:{context}  Passage: {passage}\n\nQuestion:{question} {label}"
        #   template_with_placeholder_separated = ['Context:', '{context}', '  Passage:', ' {passage}', '\n\nQuestion:', '{question}', ' {label}']
        template_with_placeholder_separated = re.split('( *?{.+?})', self.prompt_template)
        template_with_placeholder_separated = [s for s in template_with_placeholder_separated if len(s) > 0]

        # remove space if we have leading space and tokenizer is not space_sensitive
        # space_sensitive = True : tokenizer.text_to_tokens('A{num_spaces}B') = tokenizer.text_to_tokens('A') + tokenizer.text_to_tokens('{num_spaces}B')
        # space_sensitive = False: tokenizer.text_to_tokens('A{num_spaces}B') = tokenizer.text_to_tokens('A') + tokenizer.text_to_tokens('{num_spaces-1}B')
        space_sensitive = getattr(self.tokenizer, 'space_sensitive', False)
        template_with_space_reduced = [
            s[1:] if not space_sensitive and s[0] == ' ' else s for s in template_with_placeholder_separated
        ]

        # convert placeholder to the corresponding string (preserve left spaces) and key
        template_strings, template_strings_keys = [], []
        for t in template_with_space_reduced:
            placeholder = t.lstrip(' ')
            left_spaces = ' ' * (len(t) - len(placeholder))
            template_strings.append(left_spaces + ph_to_s.get(placeholder, placeholder))
            template_strings_keys.append(ph_to_k.get(placeholder, '<template>'))

        return template_strings, template_strings_keys

    def _multiple_truncation(self, template_ids: List[List[int]], template_ids_keys: List[str]):
        """
        Calculate total tokens and truncate multiple contexts in truncation_fields.
        
        Args:
            template_ids (List[List[int]]): the list of separate prompt_template ids.
            template_ids_keys (List[str]): the list of placeholder keys or <template> (used to check key in truncation_fields).

        Returns:
            context_ids (List[int]): all context ids.
            label_ids (List[int]): all label ids.
        """
        context_ids = template_ids[:-1]
        label_ids = template_ids[-1]
        total_ids = (
            self.virtual_tokens
            + sum(len(ids) for ids in context_ids)
            + max(len(label_ids), self.tokens_to_generate)
            + self.add_bos
            + self.add_sep
            + self.add_eos  # Only training need to consider eos token
        )

        if total_ids > self.max_seq_length:
            truncation_length_total = total_ids - self.max_seq_length
            num_fields = len(self.truncation_fields)
            # sorted equal divide length to each field
            # examples:
            #   truncation_length_total = 3
            #   num_fields = 11
            #   truncation_length_list = [3,4,4]
            truncation_length_list = [
                truncation_length_total // num_fields + (1 if i < truncation_length_total % num_fields else 0)
                for i in range(num_fields)[::-1]
            ]

            for i, (ids, key) in enumerate(zip(template_ids, template_ids_keys)):
                if key in self.truncation_fields:
                    truncation_length = truncation_length_list.pop()
                    assert len(ids) >= truncation_length, f'{key} is not long enough to truncate.'
                    if self.truncation_method == 'left':
                        window_offset = truncation_length
                    elif self.truncation_method == 'right':
                        window_offset = 0
                    else:
                        raise ValueError(f'{self.truncation_method} is not supported')

                    window_length = len(ids) - truncation_length
                    template_ids[i] = ids[window_offset : window_offset + window_length]

        context_ids = [i for ids in template_ids[:-1] for i in ids]
        label_ids = template_ids[-1]
        return context_ids, label_ids

    def _process_example(self, example):
        """
        Create an example by concatenating text and answer.
        Truncation is carried out when needed, but it is performed only on the prompt side.
        BOS, EOS, and SEP, are added if specified.
        """
        prompt_template_values = [example[c].strip(' ') for c in self.prompt_template_keys]

<<<<<<< HEAD
        elif self.separate_prompt_and_response_with_newline:
            text = context + '\n' + output
        else:
            text = context + ' ' + output
=======
        template_strings, template_strings_keys = self._separate_template(prompt_template_values)
        template_ids = [self.tokenizer.text_to_ids(s) for s in template_strings]
        context_ids, answer_ids = self._multiple_truncation(template_ids, template_strings_keys)
>>>>>>> b850d14d

        if self.virtual_tokens:
            # (@adithyare) we are going to insert "pad/eos" tokens in the beginning of the text and context
            # these pad/eos tokens are placeholders for virtual tokens
<<<<<<< HEAD
            pre_pad = [self.tokenizer.eos_id] * self.virtual_tokens
        else:
            pre_pad = []
        tokenized_text = pre_pad + self.tokenizer.text_to_ids(text)
        context_ids = pre_pad + self.tokenizer.text_to_ids(context)
        answer_ids = tokenized_text[len(context_ids) :]

        # for the long context cases, collate_fn includes self.tokens_to_generate for padding
        total_ids = len(context_ids) + max(len(answer_ids), self.tokens_to_generate)
        if self.add_bos:
            total_ids += 1
        if self.add_sep:
            total_ids += 1
        # Only training need to consider eos token
        if self.add_eos and self.tokens_to_generate == 0:
            total_ids += 1

        # If the total number of token is greater than the max, we will try to truncate the answer
        if total_ids > self.max_seq_length:
            truncation_length = total_ids - self.max_seq_length
            if self.truncation_field == "answer":
                answer_ids = answer_ids[: -min(truncation_length, len(answer_ids))]
            elif self.truncation_field == "context":
                context_ids = context_ids[: -min(truncation_length, len(context_ids))]
=======
            context_ids = [self.tokenizer.eos_id] * self.virtual_tokens + context_ids
>>>>>>> b850d14d

        input_ids = context_ids
        answer_start_idx = len(input_ids)

        # Adds bos token in the start
        if self.add_bos:
            context_ids = [self.tokenizer.bos_id] + context_ids
            input_ids = [self.tokenizer.bos_id] + input_ids
            answer_start_idx += 1

        # Adds sep token between text/prompt and answer
        if self.add_sep:
            context_ids = context_ids + [self.sep_id]
            input_ids = input_ids + [self.sep_id]
            answer_start_idx += 1

        input_ids = input_ids + answer_ids

        # Only training need to consider eos token
<<<<<<< HEAD
        if self.add_eos and self.tokens_to_generate == 0:
=======
        if self.add_eos:
>>>>>>> b850d14d
            input_ids = input_ids + [self.tokenizer.eos_id]

        if len(input_ids) > self.max_seq_length:
            logging.warning(f'Input ids length {len(input_ids)} exceed max sequence length {self.max_seq_length}')
            input_ids = input_ids[: self.max_seq_length]

        # store metadata in dataset, in case user may have keys required in the prediction json files
<<<<<<< HEAD
        metadata = {k: v for k, v in example.items() if k not in [self.context_key, self.label_key]}
=======
        metadata = {k: v for k, v in example.items() if k not in self.prompt_template_keys}
>>>>>>> b850d14d

        processed_example = {
            'input_ids': input_ids,
            'answer_start_idx': answer_start_idx,
            'context_ids': context_ids,
            'context_length': len(context_ids),
            'answer_ids': answer_ids,
            'metadata': metadata,
        }

        return processed_example

    def _maybe_cast_to_list(self, x):
        if isinstance(x, np.ndarray):
            return [item.tolist() for item in x]
        return x

    def _ceil_to_nearest(self, n, m):
        return (n + m - 1) // m * m

    def _collate_item(self, item, max_length, pad_id):
        item = self._maybe_cast_to_list(item)
        # max_length = max([len(x) for x in item]) if item else 0
        # here [0] should be tokenizer.pad_id
        item = [x + [pad_id] * (max_length - len(x)) for x in item]
        return item

    def _build_loss_mask(self, processed_example):
        """ Pad input_ids in batch to max batch length while building loss mask """
        input_ids = processed_example['input_ids']
        answer_start_idx = processed_example['answer_start_idx']
        if self.answer_only_loss:
            loss_mask = [float(idx >= answer_start_idx) for idx in range(len(input_ids))]
        else:
            loss_mask = [1.0] * len(input_ids)

        return loss_mask

    @torch.no_grad()
    def _create_attention_mask(self, max_length):
        """Create `attention_mask`.
        Args:
            input_ids: A 1D tensor that holds the indices of tokens.
        """
        # seq_length = len(input_ids)
        # `attention_mask` has the shape of [1, seq_length, seq_length]
        attention_mask = torch.tril(torch.ones((max_length, max_length))).unsqueeze(0)
        attention_mask = attention_mask < 0.5
        return attention_mask

    def collate_fn(self, batch):
        input_ids = [item['input_ids'][:-1] for item in batch]
        labels = [item['input_ids'][1:] for item in batch]
        contexts = [item['context_ids'] for item in batch]
        context_lengths = torch.LongTensor([item['context_length'] for item in batch])
        answers = [item['answer_ids'] for item in batch]
        loss_mask = [self._build_loss_mask(item)[1:] for item in batch]
        metadata = [item['metadata'] for item in batch]

        max_length = max(max([len(x) for x in input_ids]), max([len(x) for x in contexts]) + self.tokens_to_generate)
        # increase max length to nearest multiple of 4 or 8
        if self.pad_to_max_length:
            max_length = self.max_seq_length
        else:
            max_length = min(self.max_seq_length, self._ceil_to_nearest(max_length, 8))
        assert max_length <= self.max_seq_length

        attention_mask = [self._create_attention_mask(max_length) for _ in batch]
        attention_mask = torch.stack(attention_mask)
        position_ids = [list(range(max_length)) for _ in batch]
        position_ids = torch.LongTensor(position_ids)
        input_ids = torch.LongTensor(
            self._collate_item(input_ids, max_length=max_length, pad_id=self.tokenizer.eos_id)
        )
        labels = torch.LongTensor(self._collate_item(labels, max_length=max_length, pad_id=self.tokenizer.eos_id))
        loss_mask = torch.LongTensor(self._collate_item(loss_mask, max_length=max_length, pad_id=0))
        contexts = torch.LongTensor(self._collate_item(contexts, max_length=max_length, pad_id=self.tokenizer.eos_id))
        answers = torch.LongTensor(self._collate_item(answers, max_length=max_length, pad_id=self.tokenizer.eos_id))

        processed_batch = {
            'tokens': input_ids,
            'labels': labels,
            'attention_mask': attention_mask,
            'loss_mask': loss_mask,
            'position_ids': position_ids,
            'contexts': contexts,
            'context_lengths': context_lengths,
            'answers': answers,
            'metadata': metadata,
        }

        return processed_batch<|MERGE_RESOLUTION|>--- conflicted
+++ resolved
@@ -188,17 +188,17 @@
         Returns:
             template_strings (List[str]): separated prompt_template with contexts/label placeholder filled with corresponding strings
             template_strings_keys (List[str]): strings point to placeholder keys or <template>
-            
+
         Examples:
             prompt_template = 'Context:  {context} Question: {question} Answer: {label}'
             prompt_template_values = ['xxx', 'yyy', 'zzz']
-            
+
             # tokenizer.space_sensitive = True
-            template_strings = ['Context:', '  xxx', ' Question:', ' yyy', ' Answer:', ' zzz'] 
-            
+            template_strings = ['Context:', '  xxx', ' Question:', ' yyy', ' Answer:', ' zzz']
+
             # tokenizer.space_sensitive = False
-            template_strings = ['Context:', ' xxx', 'Question:', 'yyy', 'Answer:', 'zzz'] 
-            
+            template_strings = ['Context:', ' xxx', 'Question:', 'yyy', 'Answer:', 'zzz']
+
             template_strings_keys = ['<template>', 'context', '<template>', 'question', '<template>', 'label']
         """
         placeholders = [f'{{{k}}}' for k in self.prompt_template_keys]
@@ -236,7 +236,7 @@
     def _multiple_truncation(self, template_ids: List[List[int]], template_ids_keys: List[str]):
         """
         Calculate total tokens and truncate multiple contexts in truncation_fields.
-        
+
         Args:
             template_ids (List[List[int]]): the list of separate prompt_template ids.
             template_ids_keys (List[str]): the list of placeholder keys or <template> (used to check key in truncation_fields).
@@ -295,48 +295,14 @@
         """
         prompt_template_values = [example[c].strip(' ') for c in self.prompt_template_keys]
 
-<<<<<<< HEAD
-        elif self.separate_prompt_and_response_with_newline:
-            text = context + '\n' + output
-        else:
-            text = context + ' ' + output
-=======
         template_strings, template_strings_keys = self._separate_template(prompt_template_values)
         template_ids = [self.tokenizer.text_to_ids(s) for s in template_strings]
         context_ids, answer_ids = self._multiple_truncation(template_ids, template_strings_keys)
->>>>>>> b850d14d
 
         if self.virtual_tokens:
             # (@adithyare) we are going to insert "pad/eos" tokens in the beginning of the text and context
             # these pad/eos tokens are placeholders for virtual tokens
-<<<<<<< HEAD
-            pre_pad = [self.tokenizer.eos_id] * self.virtual_tokens
-        else:
-            pre_pad = []
-        tokenized_text = pre_pad + self.tokenizer.text_to_ids(text)
-        context_ids = pre_pad + self.tokenizer.text_to_ids(context)
-        answer_ids = tokenized_text[len(context_ids) :]
-
-        # for the long context cases, collate_fn includes self.tokens_to_generate for padding
-        total_ids = len(context_ids) + max(len(answer_ids), self.tokens_to_generate)
-        if self.add_bos:
-            total_ids += 1
-        if self.add_sep:
-            total_ids += 1
-        # Only training need to consider eos token
-        if self.add_eos and self.tokens_to_generate == 0:
-            total_ids += 1
-
-        # If the total number of token is greater than the max, we will try to truncate the answer
-        if total_ids > self.max_seq_length:
-            truncation_length = total_ids - self.max_seq_length
-            if self.truncation_field == "answer":
-                answer_ids = answer_ids[: -min(truncation_length, len(answer_ids))]
-            elif self.truncation_field == "context":
-                context_ids = context_ids[: -min(truncation_length, len(context_ids))]
-=======
             context_ids = [self.tokenizer.eos_id] * self.virtual_tokens + context_ids
->>>>>>> b850d14d
 
         input_ids = context_ids
         answer_start_idx = len(input_ids)
@@ -356,11 +322,7 @@
         input_ids = input_ids + answer_ids
 
         # Only training need to consider eos token
-<<<<<<< HEAD
-        if self.add_eos and self.tokens_to_generate == 0:
-=======
         if self.add_eos:
->>>>>>> b850d14d
             input_ids = input_ids + [self.tokenizer.eos_id]
 
         if len(input_ids) > self.max_seq_length:
@@ -368,11 +330,7 @@
             input_ids = input_ids[: self.max_seq_length]
 
         # store metadata in dataset, in case user may have keys required in the prediction json files
-<<<<<<< HEAD
-        metadata = {k: v for k, v in example.items() if k not in [self.context_key, self.label_key]}
-=======
         metadata = {k: v for k, v in example.items() if k not in self.prompt_template_keys}
->>>>>>> b850d14d
 
         processed_example = {
             'input_ids': input_ids,
